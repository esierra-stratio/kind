--- conflicted
+++ resolved
@@ -13,10 +13,7 @@
 * [Azure] Bump cluster-api-provider-azure to v1.11.4
 * [Azure] Add priority class to NMI
 * [Core] Bump cluster api to v1.5.3
-<<<<<<< HEAD
 * [Azure] Restric imds access
-* [Core] Add keos 1.1.x support
-=======
 * [Core] Enable scale from zero for node groups
 * [Core] Added new CR ClusterConfig for cluster configurations
 * [Core] Support OCI helm repositories
@@ -71,7 +68,6 @@
 
 * [Core] Add status in KeosCluster
 * [Azure] Bump Azure provider to 1.10.4
->>>>>>> 1eaabe3f
 
 ## 0.17.0-0.3.0 (2023-09-14)
 
