--- conflicted
+++ resolved
@@ -16,14 +16,9 @@
   aws-ebs-csi-driver: v1.17.0-eksbuild.1
   vpc-cni: v1.12.6-eksbuild.1
 azure:
-<<<<<<< HEAD
   azuredisk-csi-driver: v1.27.1
-  cluster-api-azure: v1.9.0
-  cluster-api-azure-templates: v1.9.0
-=======
   cluster-api-azure: v1.9.2
   cluster-api-azure-templates: v1.9.2
->>>>>>> befb7f1c
 gcp:
   cluster-api-gcp: v1.3.0
   cluster-api-gcp-templates: v1.3.0
