--- conflicted
+++ resolved
@@ -213,12 +213,8 @@
 		PodsCidr:    podsCidrBlock,
 	}
 
-<<<<<<< HEAD
 	// Generate the CCM helm values
 	cloudControllerManagerHelmValues, err := getManifest(b.capxProvider, "aws-cloud-controller-manager-helm-values.tmpl", majorVersion, cloudControllerManagerHelmParams)
-=======
-	_, err := commons.ExecuteCommand(n, c, 3, 5)
->>>>>>> d441fb32
 	if err != nil {
 		return errors.Wrap(err, "failed to create cloud controller manager Helm chart values file")
 	}
@@ -258,12 +254,9 @@
 	if getManifestErr != nil {
 		return errors.Wrap(getManifestErr, "failed to generate "+csiName+"-csi helm values")
 	}
-<<<<<<< HEAD
+  
 	c := "echo '" + csiHelmValues + "' > " + csiValuesFile
 	_, err := commons.ExecuteCommand(n, c, 5, 3)
-=======
-	_, err := commons.ExecuteCommand(n, c, 3, 5)
->>>>>>> d441fb32
 	if err != nil {
 		return errors.Wrap(err, "failed to create "+csiName+" Helm chart values file")
 	}
@@ -289,7 +282,6 @@
 		RoleName:    roleName,
 	}
 
-<<<<<<< HEAD
 	lbControllerHelmReleaseParams := fluxHelmReleaseParams{
 		ChartRepoRef:   "keos",
 		ChartName:      lbControllerName,
@@ -306,9 +298,6 @@
 	}
 	c := "echo '" + lbControllerHelmValues + "' > " + lbControllerValuesFile
 	_, err := commons.ExecuteCommand(n, c, 5, 3)
-=======
-	_, err := commons.ExecuteCommand(n, c, 3, 5)
->>>>>>> d441fb32
 	if err != nil {
 		return errors.Wrap(err, "failed to create "+lbControllerName+" Helm chart values file")
 	}
@@ -342,22 +331,16 @@
 	// Create the eks.config file in the container
 	eksConfigPath := "/kind/eks.config"
 	c = "echo \"" + eksConfigData + "\" > " + eksConfigPath
-<<<<<<< HEAD
+
 	_, err = commons.ExecuteCommand(n, c, 5, 3)
-=======
-	_, err = commons.ExecuteCommand(n, c, 3, 5)
->>>>>>> d441fb32
 	if err != nil {
 		return errors.Wrap(err, "failed to create eks.config")
 	}
 
 	// Run clusterawsadm with the eks.config file previously created (this will create or update the CloudFormation stack in AWS)
 	c = "clusterawsadm bootstrap iam create-cloudformation-stack --config " + eksConfigPath
-<<<<<<< HEAD
+
 	_, err = commons.ExecuteCommand(n, c, 5, 3, envVars)
-=======
-	_, err = commons.ExecuteCommand(n, c, 3, 5, envVars)
->>>>>>> d441fb32
 	if err != nil {
 		return errors.Wrap(err, "failed to run clusterawsadm")
 	}
@@ -420,21 +403,15 @@
 	if b.capxManaged {
 		// Remove annotation from default storage class
 		c = "kubectl --kubeconfig " + k + ` get sc -o jsonpath='{.items[?(@.metadata.annotations.storageclass\.kubernetes\.io/is-default-class=="true")].metadata.name}'`
-<<<<<<< HEAD
+
 		output, err := commons.ExecuteCommand(n, c, 5, 3)
-=======
-		output, err := commons.ExecuteCommand(n, c, 3, 5)
->>>>>>> d441fb32
 		if err != nil {
 			return errors.Wrap(err, "failed to get default storage class")
 		}
 		if strings.TrimSpace(output) != "" && strings.TrimSpace(output) != "No resources found" {
 			c = "kubectl --kubeconfig " + k + " annotate sc " + strings.TrimSpace(output) + " " + defaultScAnnotation + "-"
-<<<<<<< HEAD
+
 			_, err = commons.ExecuteCommand(n, c, 5, 3)
-=======
-			_, err = commons.ExecuteCommand(n, c, 3, 5)
->>>>>>> d441fb32
 			if err != nil {
 				return errors.Wrap(err, "failed to remove annotation from default storage class")
 			}
@@ -495,11 +472,8 @@
 	var coreDNSPDBName = "coredns"
 
 	c := "kubectl --kubeconfig " + kubeconfigPath + " get pdb " + coreDNSPDBName + " -n kube-system"
-<<<<<<< HEAD
+
 	_, err := commons.ExecuteCommand(n, c, 5, 3)
-=======
-	_, err := commons.ExecuteCommand(n, c, 3, 5)
->>>>>>> d441fb32
 	if err != nil {
 		err = installCorednsPdb(n)
 		if err != nil {
