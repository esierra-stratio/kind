--- conflicted
+++ resolved
@@ -207,21 +207,9 @@
 	c = "helm install cloud-provider-azure /stratio/helm/cloud-provider-azure" +
 		" --kubeconfig " + k +
 		" --namespace kube-system" +
-<<<<<<< HEAD
 		" --set cloudControllerManager.replicas=1" +
 		" --values " + cloudControllerManagerValuesFile
 	_, err = commons.ExecuteCommand(n, c, 5, 3)
-=======
-		" --set infra.clusterName=" + keosCluster.Metadata.Name +
-		" --set cloudControllerManager.configureCloudRoutes=false" +
-		" --set cloudControllerManager.replicas=2" +
-		" --set 'cloudControllerManager.clusterCIDR=" + podsCidrBlock + "'"
-	if privateParams.Private {
-		c += " --set cloudControllerManager.imageRepository=" + privateParams.KeosRegUrl + "/oss/kubernetes" +
-			" --set cloudNodeManager.imageRepository=" + privateParams.KeosRegUrl + "/oss/kubernetes"
-	}
-	_, err := commons.ExecuteCommand(n, c, 3, 5)
->>>>>>> d441fb32
 	if err != nil {
 		return errors.Wrap(err, "failed to deploy cloud-provider-azure Helm Chart")
 	}
@@ -233,7 +221,6 @@
 	var c string
 	var err error
 
-<<<<<<< HEAD
 	for _, csiName := range []string{"azuredisk-csi-driver", "azurefile-csi-driver"} {
 		csiValuesFile := "/kind/" + csiName + "-helm-values.yaml"
 		csiEntry := chartsList[csiName]
@@ -259,7 +246,6 @@
 		if err := configureHelmRelease(n, kubeconfigPath, "flux2_helmrelease.tmpl", csiHelmReleaseParams); err != nil {
 			return err
 		}
-=======
 	// Deploy disk CSI driver
 	c = "helm install azuredisk-csi-driver /stratio/helm/azuredisk-csi-driver " +
 		" --kubeconfig " + k +
@@ -288,7 +274,6 @@
 	_, err = commons.ExecuteCommand(n, c, 3, 5)
 	if err != nil {
 		return errors.Wrap(err, "failed to deploy Azure File CSI driver Helm Chart")
->>>>>>> d441fb32
 	}
 
 	return nil
@@ -340,22 +325,15 @@
 	if b.capxManaged {
 		// Remove annotation from default storage class
 		c = "kubectl --kubeconfig " + k + ` get sc -o jsonpath='{.items[?(@.metadata.annotations.storageclass\.kubernetes\.io/is-default-class=="true")].metadata.name}'`
-<<<<<<< HEAD
 		output, err := commons.ExecuteCommand(n, c, 5, 3)
-=======
-		output, err := commons.ExecuteCommand(n, c, 3, 5)
->>>>>>> d441fb32
 		if err != nil {
 			return errors.Wrap(err, "failed to get default storage class")
 		}
 
 		if strings.TrimSpace(output) != "" && strings.TrimSpace(output) != "No resources found" {
 			c = "kubectl --kubeconfig " + k + " annotate sc " + strings.TrimSpace(output) + " " + defaultScAnnotation + "-"
-<<<<<<< HEAD
+
 			_, err = commons.ExecuteCommand(n, c, 5, 3)
-=======
-			_, err = commons.ExecuteCommand(n, c, 3, 5)
->>>>>>> d441fb32
 			if err != nil {
 				return errors.Wrap(err, "failed to remove annotation from default storage class")
 			}
@@ -470,11 +448,7 @@
 	}
 
 	c := "kubectl --kubeconfig " + kubeconfigPath + " get pdb " + coreDNSPDBName + " -n kube-system"
-<<<<<<< HEAD
 	_, err := commons.ExecuteCommand(n, c, 5, 3)
-=======
-	_, err := commons.ExecuteCommand(n, c, 3, 5)
->>>>>>> d441fb32
 	if err != nil {
 		err = installCorednsPdb(n)
 		if err != nil {
