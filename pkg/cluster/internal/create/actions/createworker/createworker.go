/*
Copyright 2019 The Kubernetes Authors.

Licensed under the Apache License, Version 2.0 (the "License");
you may not use this file except in compliance with the License.
You may obtain a copy of the License at

    http://www.apache.org/licenses/LICENSE-2.0

Unless required by applicable law or agreed to in writing, software
distributed under the License is distributed on an "AS IS" BASIS,
WITHOUT WARRANTIES OR CONDITIONS OF ANY KIND, either express or implied.
See the License for the specific language governing permissions and
limitations under the License.
*/

// Package createworker implements the create worker action
package createworker

import (
	"bytes"
	"fmt"
	"os"

	"gopkg.in/yaml.v3"

	"sigs.k8s.io/kind/pkg/cluster/internal/create/actions"
	"sigs.k8s.io/kind/pkg/cluster/internal/create/actions/cluster"
	"sigs.k8s.io/kind/pkg/cluster/nodeutils"
	"sigs.k8s.io/kind/pkg/errors"
)

type action struct {
	vaultPassword string
}

<<<<<<< HEAD
// DescriptorFile represents the YAML structure in the cluster.yaml file
type DescriptorFile struct {
	ClusterID string `yaml:"cluster_id"`
	Keos      struct {
		Domain         string `yaml:"domain"`
		ExternalDomain string `yaml:"external_domain"`
		Flavour        string `yaml:"flavour"`
	} `yaml:"keos"`
	K8SVersion string  `yaml:"k8s_version"`
	Bastion    Bastion `yaml:"bastion"`
	Networks   struct {
		VPCID string `yaml:"vpc_id"`
	}
	ExternalRegistry map[string]interface{} `yaml:"external_registry"`
	//      ExternalRegistry     struct {
	//              AuthRequired    bool `yaml: auth_required`
	//              Type            string `yaml: type`
	//              URL             string `yaml: url`
	//      }
	Nodes struct {
		KubeNode struct {
			AmiID string `yaml:"ami_id"`
			Disks []struct {
				DeviceName string `yaml:"device_name"`
				Name       string `yaml:"name"`
				Path       string `yaml:"path,omitempty"`
				Size       int    `yaml:"size"`
				Type       string `yaml:"type"`
				Volumes    []struct {
					Name string `yaml:"name"`
					Path string `yaml:"path"`
					Size string `yaml:"size"`
				} `yaml:"volumes,omitempty"`
			} `yaml:"disks"`
			NodeType string `yaml:"node_type"`
			Quantity int    `yaml:"quantity"`
			VMSize   string `yaml:"vm_size"`
			Subnet   string `yaml:"subnet"`
			SSHKey   string `yaml:"ssh_key"`
			Spot     bool   `yaml:"spot"`
		} `yaml:"kube_node"`
	} `yaml:"nodes"`
	Spot        bool   `yaml:"spot"`
	AWS         AWS    `yaml:"aws,omitempty"`
	GithubToken string `yaml:"github_token"`
}

type SecretFile struct {
	Secrets struct {
		AWS AWS `yaml: "aws"`
	} `yaml: "secrets"`
}

type AWS struct {
	Credentials struct {
		AccessKey string `yaml:"access_key"`
		SecretKey string `yaml:"secret_key"`
		Region    string `yaml:"region"`
		Account   string `yaml:"account_id"`
		//AssumeRole string `yaml:"assume_role"`
	} `yaml:"credentials"`
}

// Bastion represents the bastion VM
type Bastion struct {
	AmiID             string   `yaml:"ami_id"`
	VMSize            string   `yaml:"vm_size"`
	AllowedCIDRBlocks []string `yaml:"allowedCIDRBlocks"`
=======
// SecretsFile represents the YAML structure in the secrets.yaml file
type SecretsFile struct {
	Secrets struct {
		AWS struct {
			Credentials struct {
				AccessKey string `yaml:"access_key"`
				SecretKey string `yaml:"secret_key"`
				Region    string `yaml:"region"`
				AccountID string `yaml:"account_id"`
			} `yaml:"credentials"`
			B64Credentials string `yaml:"b64_credentials"`
		} `yaml:"aws"`
		GithubToken string `yaml:"github_token"`
	} `yaml:"secrets"`
>>>>>>> 1dec91aa
}

const allowAllEgressNetPol = `
apiVersion: networking.k8s.io/v1
kind: NetworkPolicy
metadata:
  name: allow-all-egress
spec:
  egress:
  - {}
  podSelector: {}
  policyTypes:
  - Egress`

const kubeconfigPath = "/kind/worker-cluster.kubeconfig"

// NewAction returns a new action for installing default CAPI
func NewAction(vaultPassword string) actions.Action {
	return &action{vaultPassword: vaultPassword}
}

// Execute runs the action
func (a *action) Execute(ctx *actions.ActionContext) error {

	var aws AWS

	ctx.Status.Start("Installing CAPx in local 🎖️")
	defer ctx.Status.End(false)

	err := installCAPALocal(ctx, a.vaultPassword)
	if err != nil {
		return err
	}

	// mark success
	ctx.Status.End(true) // End Installing CAPx in local

	ctx.Status.Start("Generating worker cluster manifests 📝")
	defer ctx.Status.End(false)

	allNodes, err := ctx.Nodes()
	if err != nil {
		return err
	}

	// get the target node for this task
	controlPlanes, err := nodeutils.ControlPlaneNodes(allNodes)
	if err != nil {
		return err
	}
	node := controlPlanes[0] // kind expects at least one always

<<<<<<< HEAD
	// Read cluster.yaml file
	descriptorRAW, err := os.ReadFile("./cluster.yaml")
	if err != nil {
		return err
	}
=======
	// Read secrets.yaml file

	secretRAW, err := os.ReadFile("./secrets.yaml.clear")
	if err != nil {
		return err
	}

	var secretsFile SecretsFile
	err = yaml.Unmarshal(secretRAW, &secretsFile)
	if err != nil {
		return err
	}

	capiClustersNamespace := "capi-clusters"
>>>>>>> 1dec91aa

	// Parse the cluster descriptor
	descriptorFile, err := cluster.GetClusterDescriptor()
	if err != nil {
		return errors.Wrap(err, "failed to parse cluster descriptor")
	}

<<<<<<< HEAD
	aws, err = getCredentials(descriptorFile, a.vaultPassword)
	if err != nil {
		return err
	}

	// TODO STG: make k8s version configurable?

	capiClustersNamespace := "capi-clusters"

	// EKS specific: Generate the manifest
	descriptorData, err := generateEKSManifest(descriptorFile, capiClustersNamespace, aws)
=======
	// Generate the cluster manifest
	descriptorData, err := cluster.GetClusterManifest(*descriptorFile)
>>>>>>> 1dec91aa
	if err != nil {
		return errors.Wrap(err, "failed to generate cluster manifests")
	}

	// Create the cluster manifests file in the container
	descriptorPath := "/kind/manifests/cluster_" + descriptorFile.ClusterID + ".yaml"
	raw := bytes.Buffer{}
	cmd := node.Command("sh", "-c", "echo \""+descriptorData+"\" > "+descriptorPath)
	if err := cmd.SetStdout(&raw).Run(); err != nil {
		return errors.Wrap(err, "failed to write the cluster manifests")
	}

	ctx.Status.End(true) // End Generating worker cluster manifests

	ctx.Status.Start("Generating secrets file 📝🗝️")
	defer ctx.Status.End(false)

	rewriteDescriptorFile(descriptorRAW)

	filelines := []string{"secrets:\n", "  aws:\n", "    credentials:\n", "      access_key: " + aws.Credentials.AccessKey + "\n",
		"      account_id: " + aws.Credentials.Account + "\n", "      region: " + aws.Credentials.Region + "\n",
		"      secret_key: " + aws.Credentials.SecretKey + "\n"}

	basepath, err := currentdir()
	err = createDirectory(basepath)
	if err != nil {
		fmt.Println(err)
		return err
	}
	filename := basepath + "/secrets.yaml"
	err = writeFile(filename, filelines)
	if err != nil {
		fmt.Println(err)
		return err
	}
	err = encryptFile(filename, a.vaultPassword)
	if err != nil {
		fmt.Println(err)
		return err
	}

	//rewriteDescriptorFile(descriptorFile)
	defer ctx.Status.End(true)

	ctx.Status.Start("Creating the worker cluster 💥")
	defer ctx.Status.End(false)

	// Create namespace for CAPI clusters (it must exists)
	raw = bytes.Buffer{}
	cmd = node.Command("kubectl", "create", "ns", capiClustersNamespace)
	if err := cmd.SetStdout(&raw).Run(); err != nil {
		return errors.Wrap(err, "failed to create cluster's Namespace")
	}
	// fmt.Println("RAW STRING: " + raw.String())

	// Apply cluster manifests
	raw = bytes.Buffer{}
	cmd = node.Command("kubectl", "create", "-n", capiClustersNamespace, "-f", descriptorPath)
	if err := cmd.SetStdout(&raw).Run(); err != nil {
		return errors.Wrap(err, "failed to apply manifests")
	}
	// fmt.Println("RAW STRING: " + raw.String())

	var machineHealthCheck = `
apiVersion: cluster.x-k8s.io/v1alpha3
kind: MachineHealthCheck
metadata:
  name: ` + descriptorFile.ClusterID + `-node-unhealthy
spec:
  clusterName: ` + descriptorFile.ClusterID + `
  nodeStartupTimeout: 120s
  selector:
    matchLabels:
      cluster.x-k8s.io/cluster-name: ` + descriptorFile.ClusterID + `
  unhealthyConditions:
    - type: Ready
      status: Unknown
      timeout: 60s
    - type: Ready
      status: 'False'
      timeout: 60s`

	// Create the MachineHealthCheck manifest file in the container
	machineHealthCheckPath := "/kind/machinehealthcheck.yaml"
	raw = bytes.Buffer{}
	cmd = node.Command("sh", "-c", "echo \""+machineHealthCheck+"\" > "+machineHealthCheckPath)
	if err := cmd.SetStdout(&raw).Run(); err != nil {
		return errors.Wrap(err, "failed to write the MachineHealthCheck manifest")
	}

	// Enable the cluster's self-healing
	raw = bytes.Buffer{}
	cmd = node.Command("kubectl", "-n", capiClustersNamespace, "apply", "-f", machineHealthCheckPath)
	if err := cmd.SetStdout(&raw).Run(); err != nil {
		return errors.Wrap(err, "failed to apply the MachineHealthCheck manifest")
	}

	// Wait for the worker cluster creation
	raw = bytes.Buffer{}
	cmd = node.Command("kubectl", "-n", capiClustersNamespace, "wait", "--for=condition=ready", "--timeout", "25m", "cluster", descriptorFile.ClusterID)
	if err := cmd.SetStdout(&raw).Run(); err != nil {
		return errors.Wrap(err, "failed to create the worker Cluster")
	}

	// Wait for machines creation
	raw = bytes.Buffer{}
	cmd = node.Command("kubectl", "-n", capiClustersNamespace, "wait", "--for=condition=ready", "--timeout", "20m", "--all", "md")
	if err := cmd.SetStdout(&raw).Run(); err != nil {
		return errors.Wrap(err, "failed to create the Machines")
	}

	ctx.Status.End(true) // End Creating the worker cluster

	ctx.Status.Start("Installing CAPx in EKS 🎖️")
	defer ctx.Status.End(false)

	// Create the allow-all-egress network policy file in the container
	allowAllEgressNetPolPath := "/kind/allow-all-egress_netpol.yaml"
	raw = bytes.Buffer{}
	cmd = node.Command("sh", "-c", "echo \""+allowAllEgressNetPol+"\" > "+allowAllEgressNetPolPath)
	if err := cmd.SetStdout(&raw).Run(); err != nil {
		return errors.Wrap(err, "failed to write the allow-all-egress network policy")
	}

	// Get worker cluster's kubeconfig file (in EKS the token last 10m, which should be enough)
	raw = bytes.Buffer{}
	cmd = node.Command("sh", "-c", "clusterctl -n "+capiClustersNamespace+" get kubeconfig "+descriptorFile.ClusterID+" > "+kubeconfigPath)
	if err := cmd.SetStdout(&raw).Run(); err != nil {
		return errors.Wrap(err, "failed to get the kubeconfig file")
	}

	// AWS/EKS specific
	err = installCAPAWorker(aws, descriptorFile.GithubToken, node, kubeconfigPath, allowAllEgressNetPolPath)
	if err != nil {
		return err
	}

	//Scale CAPI to 2 replicas
	raw = bytes.Buffer{}
	cmd = node.Command("kubectl", "--kubeconfig", kubeconfigPath, "-n", "capi-system", "scale", "--replicas", "2", "deploy", "capi-controller-manager")
	if err := cmd.SetStdout(&raw).Run(); err != nil {
		return errors.Wrap(err, "failed to scale the CAPI Deployment")
	}

	// Allow egress in CAPI's Namespaces
	raw = bytes.Buffer{}
	cmd = node.Command("kubectl", "--kubeconfig", kubeconfigPath, "-n", "capi-system", "apply", "-f", allowAllEgressNetPolPath)
	if err := cmd.SetStdout(&raw).Run(); err != nil {
		return errors.Wrap(err, "failed to apply CAPI's NetworkPolicy")
	}
	raw = bytes.Buffer{}
	cmd = node.Command("kubectl", "--kubeconfig", kubeconfigPath, "-n", "capi-kubeadm-bootstrap-system", "apply", "-f", allowAllEgressNetPolPath)
	if err := cmd.SetStdout(&raw).Run(); err != nil {
		return errors.Wrap(err, "failed to apply CAPI's NetworkPolicy")
	}
	raw = bytes.Buffer{}
	cmd = node.Command("kubectl", "--kubeconfig", kubeconfigPath, "-n", "capi-kubeadm-control-plane-system", "apply", "-f", allowAllEgressNetPolPath)
	if err := cmd.SetStdout(&raw).Run(); err != nil {
		return errors.Wrap(err, "failed to apply CAPI's NetworkPolicy")
	}

	// Allow egress in cert-manager Namespace
	raw = bytes.Buffer{}
	cmd = node.Command("kubectl", "--kubeconfig", kubeconfigPath, "-n", "cert-manager", "apply", "-f", allowAllEgressNetPolPath)
	if err := cmd.SetStdout(&raw).Run(); err != nil {
		return errors.Wrap(err, "failed to apply cert-manager's NetworkPolicy")
	}

	ctx.Status.End(true) // End Installing CAPx in worker cluster

	ctx.Status.Start("Transfering the management role 🗝️")
	defer ctx.Status.End(false)

	// Create namespace for CAPI clusters (it must exists) in worker cluster
	raw = bytes.Buffer{}
	cmd = node.Command("kubectl", "--kubeconfig", kubeconfigPath, "create", "ns", capiClustersNamespace)
	if err := cmd.SetStdout(&raw).Run(); err != nil {
		return errors.Wrap(err, "failed to create manifests Namespace")
	}

	// EKS specific: Pivot management role to worker cluster
	raw = bytes.Buffer{}
	cmd = node.Command("sh", "-c", "clusterctl move -n "+capiClustersNamespace+" --to-kubeconfig "+kubeconfigPath)
	cmd.SetEnv("AWS_REGION="+aws.Credentials.Region,
		"AWS_ACCESS_KEY_ID="+aws.Credentials.AccessKey,
		"AWS_SECRET_ACCESS_KEY="+aws.Credentials.SecretKey,
		"AWS_B64ENCODED_CREDENTIALS="+generateB64Credentials(aws.Credentials.AccessKey, aws.Credentials.SecretKey, aws.Credentials.Region),
		"GITHUB_TOKEN="+descriptorFile.GithubToken)
	if err := cmd.SetStdout(&raw).Run(); err != nil {
		return errors.Wrap(err, "failed to pivot management role to worker cluster")
	}

	ctx.Status.End(true) // End Transfering the management role

	return nil
}<|MERGE_RESOLUTION|>--- conflicted
+++ resolved
@@ -34,92 +34,92 @@
 	vaultPassword string
 }
 
-<<<<<<< HEAD
-// DescriptorFile represents the YAML structure in the cluster.yaml file
-type DescriptorFile struct {
-	ClusterID string `yaml:"cluster_id"`
-	Keos      struct {
-		Domain         string `yaml:"domain"`
-		ExternalDomain string `yaml:"external_domain"`
-		Flavour        string `yaml:"flavour"`
-	} `yaml:"keos"`
-	K8SVersion string  `yaml:"k8s_version"`
-	Bastion    Bastion `yaml:"bastion"`
-	Networks   struct {
-		VPCID string `yaml:"vpc_id"`
-	}
-	ExternalRegistry map[string]interface{} `yaml:"external_registry"`
-	//      ExternalRegistry     struct {
-	//              AuthRequired    bool `yaml: auth_required`
-	//              Type            string `yaml: type`
-	//              URL             string `yaml: url`
-	//      }
-	Nodes struct {
-		KubeNode struct {
-			AmiID string `yaml:"ami_id"`
-			Disks []struct {
-				DeviceName string `yaml:"device_name"`
-				Name       string `yaml:"name"`
-				Path       string `yaml:"path,omitempty"`
-				Size       int    `yaml:"size"`
-				Type       string `yaml:"type"`
-				Volumes    []struct {
-					Name string `yaml:"name"`
-					Path string `yaml:"path"`
-					Size string `yaml:"size"`
-				} `yaml:"volumes,omitempty"`
-			} `yaml:"disks"`
-			NodeType string `yaml:"node_type"`
-			Quantity int    `yaml:"quantity"`
-			VMSize   string `yaml:"vm_size"`
-			Subnet   string `yaml:"subnet"`
-			SSHKey   string `yaml:"ssh_key"`
-			Spot     bool   `yaml:"spot"`
-		} `yaml:"kube_node"`
-	} `yaml:"nodes"`
-	Spot        bool   `yaml:"spot"`
-	AWS         AWS    `yaml:"aws,omitempty"`
-	GithubToken string `yaml:"github_token"`
-}
-
-type SecretFile struct {
-	Secrets struct {
-		AWS AWS `yaml: "aws"`
-	} `yaml: "secrets"`
-}
-
-type AWS struct {
-	Credentials struct {
-		AccessKey string `yaml:"access_key"`
-		SecretKey string `yaml:"secret_key"`
-		Region    string `yaml:"region"`
-		Account   string `yaml:"account_id"`
-		//AssumeRole string `yaml:"assume_role"`
-	} `yaml:"credentials"`
-}
-
-// Bastion represents the bastion VM
-type Bastion struct {
-	AmiID             string   `yaml:"ami_id"`
-	VMSize            string   `yaml:"vm_size"`
-	AllowedCIDRBlocks []string `yaml:"allowedCIDRBlocks"`
-=======
-// SecretsFile represents the YAML structure in the secrets.yaml file
-type SecretsFile struct {
-	Secrets struct {
-		AWS struct {
-			Credentials struct {
-				AccessKey string `yaml:"access_key"`
-				SecretKey string `yaml:"secret_key"`
-				Region    string `yaml:"region"`
-				AccountID string `yaml:"account_id"`
-			} `yaml:"credentials"`
-			B64Credentials string `yaml:"b64_credentials"`
-		} `yaml:"aws"`
-		GithubToken string `yaml:"github_token"`
-	} `yaml:"secrets"`
->>>>>>> 1dec91aa
-}
+// <<<<<<< HEAD
+// // DescriptorFile represents the YAML structure in the cluster.yaml file
+// type DescriptorFile struct {
+// 	ClusterID string `yaml:"cluster_id"`
+// 	Keos      struct {
+// 		Domain         string `yaml:"domain"`
+// 		ExternalDomain string `yaml:"external_domain"`
+// 		Flavour        string `yaml:"flavour"`
+// 	} `yaml:"keos"`
+// 	K8SVersion string  `yaml:"k8s_version"`
+// 	Bastion    Bastion `yaml:"bastion"`
+// 	Networks   struct {
+// 		VPCID string `yaml:"vpc_id"`
+// 	}
+// 	ExternalRegistry map[string]interface{} `yaml:"external_registry"`
+// 	//      ExternalRegistry     struct {
+// 	//              AuthRequired    bool `yaml: auth_required`
+// 	//              Type            string `yaml: type`
+// 	//              URL             string `yaml: url`
+// 	//      }
+// 	Nodes struct {
+// 		KubeNode struct {
+// 			AmiID string `yaml:"ami_id"`
+// 			Disks []struct {
+// 				DeviceName string `yaml:"device_name"`
+// 				Name       string `yaml:"name"`
+// 				Path       string `yaml:"path,omitempty"`
+// 				Size       int    `yaml:"size"`
+// 				Type       string `yaml:"type"`
+// 				Volumes    []struct {
+// 					Name string `yaml:"name"`
+// 					Path string `yaml:"path"`
+// 					Size string `yaml:"size"`
+// 				} `yaml:"volumes,omitempty"`
+// 			} `yaml:"disks"`
+// 			NodeType string `yaml:"node_type"`
+// 			Quantity int    `yaml:"quantity"`
+// 			VMSize   string `yaml:"vm_size"`
+// 			Subnet   string `yaml:"subnet"`
+// 			SSHKey   string `yaml:"ssh_key"`
+// 			Spot     bool   `yaml:"spot"`
+// 		} `yaml:"kube_node"`
+// 	} `yaml:"nodes"`
+// 	Spot        bool   `yaml:"spot"`
+// 	AWS         AWS    `yaml:"aws,omitempty"`
+// 	GithubToken string `yaml:"github_token"`
+// }
+
+// type SecretFile struct {
+// 	Secrets struct {
+// 		AWS AWS `yaml: "aws"`
+// 	} `yaml: "secrets"`
+// }
+
+// type AWS struct {
+// 	Credentials struct {
+// 		AccessKey string `yaml:"access_key"`
+// 		SecretKey string `yaml:"secret_key"`
+// 		Region    string `yaml:"region"`
+// 		Account   string `yaml:"account_id"`
+// 		//AssumeRole string `yaml:"assume_role"`
+// 	} `yaml:"credentials"`
+// }
+
+// // Bastion represents the bastion VM
+// type Bastion struct {
+// 	AmiID             string   `yaml:"ami_id"`
+// 	VMSize            string   `yaml:"vm_size"`
+// 	AllowedCIDRBlocks []string `yaml:"allowedCIDRBlocks"`
+// =======
+// // SecretsFile represents the YAML structure in the secrets.yaml file
+// type SecretsFile struct {
+// 	Secrets struct {
+// 		AWS struct {
+// 			Credentials struct {
+// 				AccessKey string `yaml:"access_key"`
+// 				SecretKey string `yaml:"secret_key"`
+// 				Region    string `yaml:"region"`
+// 				AccountID string `yaml:"account_id"`
+// 			} `yaml:"credentials"`
+// 			B64Credentials string `yaml:"b64_credentials"`
+// 		} `yaml:"aws"`
+// 		GithubToken string `yaml:"github_token"`
+// 	} `yaml:"secrets"`
+// >>>>>>> branch-0.17.0-0.1
+// }
 
 const allowAllEgressNetPol = `
 apiVersion: networking.k8s.io/v1
@@ -171,28 +171,25 @@
 	}
 	node := controlPlanes[0] // kind expects at least one always
 
-<<<<<<< HEAD
+	// <<<<<<< HEAD
 	// Read cluster.yaml file
-	descriptorRAW, err := os.ReadFile("./cluster.yaml")
-	if err != nil {
-		return err
-	}
-=======
-	// Read secrets.yaml file
-
-	secretRAW, err := os.ReadFile("./secrets.yaml.clear")
-	if err != nil {
-		return err
-	}
-
-	var secretsFile SecretsFile
-	err = yaml.Unmarshal(secretRAW, &secretsFile)
-	if err != nil {
-		return err
-	}
-
-	capiClustersNamespace := "capi-clusters"
->>>>>>> 1dec91aa
+
+	// =======
+	// 	// Read secrets.yaml file
+
+	// 	secretRAW, err := os.ReadFile("./secrets.yaml.clear")
+	// 	if err != nil {
+	// 		return err
+	// 	}
+
+	// 	var secretsFile SecretsFile
+	// 	err = yaml.Unmarshal(secretRAW, &secretsFile)
+	// 	if err != nil {
+	// 		return err
+	// 	}
+
+	// 	capiClustersNamespace := "capi-clusters"
+	// >>>>>>> branch-0.17.0-0.1
 
 	// Parse the cluster descriptor
 	descriptorFile, err := cluster.GetClusterDescriptor()
@@ -200,7 +197,7 @@
 		return errors.Wrap(err, "failed to parse cluster descriptor")
 	}
 
-<<<<<<< HEAD
+	//<<<<<<< HEAD
 	aws, err = getCredentials(descriptorFile, a.vaultPassword)
 	if err != nil {
 		return err
@@ -211,11 +208,11 @@
 	capiClustersNamespace := "capi-clusters"
 
 	// EKS specific: Generate the manifest
-	descriptorData, err := generateEKSManifest(descriptorFile, capiClustersNamespace, aws)
-=======
+	//descriptorData, err := generateEKSManifest(descriptorFile, capiClustersNamespace, aws)
+	//=======
 	// Generate the cluster manifest
 	descriptorData, err := cluster.GetClusterManifest(*descriptorFile)
->>>>>>> 1dec91aa
+	//>>>>>>> branch-0.17.0-0.1
 	if err != nil {
 		return errors.Wrap(err, "failed to generate cluster manifests")
 	}
@@ -233,10 +230,10 @@
 	ctx.Status.Start("Generating secrets file 📝🗝️")
 	defer ctx.Status.End(false)
 
-	rewriteDescriptorFile(descriptorRAW)
+	rewriteDescriptorFile()
 
 	filelines := []string{"secrets:\n", "  aws:\n", "    credentials:\n", "      access_key: " + aws.Credentials.AccessKey + "\n",
-		"      account_id: " + aws.Credentials.Account + "\n", "      region: " + aws.Credentials.Region + "\n",
+		"      account_id: " + aws.Credentials.Account + "\n", "      region: " + descriptorFile.Region + "\n",
 		"      secret_key: " + aws.Credentials.SecretKey + "\n"}
 
 	basepath, err := currentdir()
