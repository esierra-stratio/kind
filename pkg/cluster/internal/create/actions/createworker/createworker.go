/*
Copyright 2019 The Kubernetes Authors.

Licensed under the Apache License, Version 2.0 (the "License");
you may not use this file except in compliance with the License.
You may obtain a copy of the License at

    http://www.apache.org/licenses/LICENSE-2.0

Unless required by applicable law or agreed to in writing, software
distributed under the License is distributed on an "AS IS" BASIS,
WITHOUT WARRANTIES OR CONDITIONS OF ANY KIND, either express or implied.
See the License for the specific language governing permissions and
limitations under the License.
*/

// Package createworker implements the create worker action
package createworker

import (
	"bytes"
	_ "embed"
	"os"
	"strings"

	"sigs.k8s.io/kind/pkg/cluster/internal/create/actions"
	"sigs.k8s.io/kind/pkg/commons"
	"sigs.k8s.io/kind/pkg/errors"
)

type action struct {
	vaultPassword  string
	descriptorPath string
	moveManagement bool
	avoidCreation  bool
}

type AWS struct {
	Credentials commons.AWSCredentials `yaml:"credentials"`
}

type GCP struct {
	Credentials commons.GCPCredentials `yaml:"credentials"`
}

// SecretsFile represents the YAML structure in the secrets.yml file
type SecretsFile struct {
	Secrets Secrets `yaml:"secrets"`
}

type Secrets struct {
	AWS              AWS                                 `yaml:"aws"`
	GCP              GCP                                 `yaml:"gcp"`
	GithubToken      string                              `yaml:"github_token"`
	ExternalRegistry commons.DockerRegistryCredentials   `yaml:"external_registry"`
	DockerRegistries []commons.DockerRegistryCredentials `yaml:"docker_registries"`
}

//go:embed files/allow-all-egress_netpol.yaml
var allowCommonEgressNetPol string

// In common with keos installer
//
//go:embed files/deny-all-egress-imds_gnetpol.yaml
var denyallEgressIMDSGNetPol string

//go:embed files/allow-capa-egress-imds_gnetpol.yaml
var allowCAPAEgressIMDSGNetPol string

const kubeconfigPath = "/kind/worker-cluster.kubeconfig"
const workKubeconfigPath = ".kube/config"
const CAPILocalRepository = "/root/.cluster-api/local-repository"

// NewAction returns a new action for installing default CAPI
func NewAction(vaultPassword string, descriptorPath string, moveManagement bool, avoidCreation bool) actions.Action {
	return &action{
		vaultPassword:  vaultPassword,
		descriptorPath: descriptorPath,
		moveManagement: moveManagement,
		avoidCreation:  avoidCreation,
	}
}

// Execute runs the action
func (a *action) Execute(ctx *actions.ActionContext) error {

	// Get the target node
	node, err := ctx.GetNode()
	if err != nil {
		return err
	}

	// Parse the cluster descriptor
	descriptorFile, err := commons.GetClusterDescriptor(a.descriptorPath)
	if err != nil {
		return errors.Wrap(err, "failed to parse cluster descriptor")
	}

	// Get the secrets

	credentialsMap, _, githubToken, dockerRegistries, err := commons.GetSecrets(*descriptorFile, a.vaultPassword)
	if err != nil {
		return err
	}

	providerParams := commons.ProviderParams{
		Region:      descriptorFile.Region,
		Managed:     descriptorFile.ControlPlane.Managed,
		Credentials: credentialsMap,
		GithubToken: githubToken,
	}

	providerBuilder := getBuilder(descriptorFile.InfraProvider)
	infra := newInfra(providerBuilder)
	provider := infra.buildProvider(providerParams)

	ctx.Status.Start("Installing CAPx 🎖️")
	defer ctx.Status.End(false)

	if provider.capxVersion != provider.capxImageVersion {
		var command string
		var registryUrl string
		var registryType string
		var registryUser string
		var registryPass string

<<<<<<< HEAD
		for _, registry := range descriptorFile.DockerRegistries {
			if registry.KeosRegistry {
				registryUrl = registry.URL
				registryType = registry.Type
				continue
			}
		}

		if registryType == "ecr" {
			ecrToken, err := getEcrAuthToken(providerParams)
=======
		if descriptorFile.ControlPlane.Managed {
			ecrToken, err := commons.GetEcrAuthToken(providerParams)
>>>>>>> dad5e0ec
			if err != nil {
				return errors.Wrap(err, "failed to get ECR auth token")
			}
			registryUser = "AWS"
			registryPass = ecrToken
		}

		// Change image in infrastructure-components.yaml
		infraComponents := CAPILocalRepository + "/infrastructure-" + provider.capxProvider + "/" + provider.capxVersion + "/infrastructure-components.yaml"
		infraImage := registryUrl + "/stratio/cluster-api-provider-" + provider.capxProvider + ":" + provider.capxImageVersion
		command = "sed -i 's%image:.*%image: " + infraImage + "%' " + infraComponents
		err = commons.ExecuteCommand(node, command)
		if err != nil {
			return errors.Wrap(err, "failed to change image in infrastructure-components.yaml")
		}

		// Create provider-system namespace
		command = "kubectl create namespace " + provider.capxName + "-system"
		err = commons.ExecuteCommand(node, command)
		if err != nil {
			return errors.Wrap(err, "failed to create "+provider.capxName+"-system namespace")
		}

		// Create docker-registry secret
		command = "kubectl create secret docker-registry regcred" +
			" --docker-server=" + registryUrl +
			" --docker-username=" + registryUser +
			" --docker-password=" + registryPass +
			" --namespace=" + provider.capxName + "-system"
		err = commons.ExecuteCommand(node, command)
		if err != nil {
			return errors.Wrap(err, "failed to create docker-registry secret")
		}

		// Add imagePullSecrets to infrastructure-components.yaml
		command = "sed -i '/securityContext:/i\\      imagePullSecrets:\\n      - name: regcred' " + infraComponents
		err = commons.ExecuteCommand(node, command)
		if err != nil {
			return errors.Wrap(err, "failed to add imagePullSecrets to infrastructure-components.yaml")
		}
	}

	err = provider.installCAPXLocal(node)
	if err != nil {
		return err
	}

	ctx.Status.End(true) // End Installing CAPx

	ctx.Status.Start("Generating workload cluster manifests 📝")
	defer ctx.Status.End(false)

	capiClustersNamespace := "cluster-" + descriptorFile.ClusterID

	templateParams := commons.TemplateParams{
		Descriptor:       *descriptorFile,
		Credentials:      credentialsMap,
		DockerRegistries: dockerRegistries,
	}

	azs, err := infra.getAzs()
	if err != nil {
		return errors.Wrap(err, "failed to get AZs")
	}
	// Generate the cluster manifest

	descriptorData, err := GetClusterManifest(provider.capxTemplate, templateParams, azs)
	if err != nil {
		return errors.Wrap(err, "failed to generate cluster manifests")
	}

	// Create the cluster manifests file in the container
	descriptorPath := "/kind/manifests/cluster_" + descriptorFile.ClusterID + ".yaml"
	raw := bytes.Buffer{}
	cmd := node.Command("sh", "-c", "echo \""+descriptorData+"\" > "+descriptorPath)
	if err := cmd.SetStdout(&raw).Run(); err != nil {
		return errors.Wrap(err, "failed to write the cluster manifests")
	}

	ctx.Status.End(true) // End Generating worker cluster manifests

	ctx.Status.Start("Generating secrets file 📝🗝️")
	defer ctx.Status.End(false)

	commons.EnsureSecretsFile(*descriptorFile, a.vaultPassword)

	commons.RewriteDescriptorFile(a.descriptorPath)

	defer ctx.Status.End(true) // End Generating secrets file

	// Create namespace for CAPI clusters (it must exists)
	raw = bytes.Buffer{}
	cmd = node.Command("kubectl", "create", "ns", capiClustersNamespace)
	if err := cmd.SetStdout(&raw).Run(); err != nil {
		return errors.Wrap(err, "failed to create cluster's Namespace")
	}

	// Create the allow-all-egress network policy file in the container
	allowCommonEgressNetPolPath := "/kind/allow-all-egress_netpol.yaml"
	raw = bytes.Buffer{}
	cmd = node.Command("sh", "-c", "echo \""+allowCommonEgressNetPol+"\" > "+allowCommonEgressNetPolPath)
	if err := cmd.SetStdout(&raw).Run(); err != nil {
		return errors.Wrap(err, "failed to write the allow-all-egress network policy")
	}

	if !a.avoidCreation {

		if descriptorFile.InfraProvider == "aws" {
			ctx.Status.Start("[CAPA] Ensuring IAM security 👮")
			defer ctx.Status.End(false)

			createCloudFormationStack(node, provider.capxEnvVars)
			ctx.Status.End(true) // End Ensuring CAPx requirements
		}

		ctx.Status.Start("Creating the workload cluster 💥")
		defer ctx.Status.End(false)

		// Apply cluster manifests
		raw = bytes.Buffer{}
		cmd = node.Command("kubectl", "create", "-n", capiClustersNamespace, "-f", descriptorPath)
		if err := cmd.SetStdout(&raw).Run(); err != nil {
			return errors.Wrap(err, "failed to apply manifests")
		}

		// Wait for the worker cluster creation
		raw = bytes.Buffer{}
		cmd = node.Command("kubectl", "-n", capiClustersNamespace, "wait", "--for=condition=ready", "--timeout", "25m", "cluster", descriptorFile.ClusterID)
		if err := cmd.SetStdout(&raw).Run(); err != nil {
			return errors.Wrap(err, "failed to create the worker Cluster")
		}

		// Wait for the control plane initialization
		raw = bytes.Buffer{}
		cmd = node.Command("kubectl", "-n", capiClustersNamespace, "wait", "--for=condition=ControlPlaneInitialized", "--timeout", "5m", "cluster", descriptorFile.ClusterID)
		if err := cmd.SetStdout(&raw).Run(); err != nil {
			return errors.Wrap(err, "failed to create the worker Cluster")
		}

		ctx.Status.End(true) // End Creating the workload cluster

		ctx.Status.Start("Saving the workload cluster kubeconfig 📝")
		defer ctx.Status.End(false)

		// Get the workload cluster kubeconfig
		raw = bytes.Buffer{}
		cmd = node.Command("sh", "-c", "clusterctl -n "+capiClustersNamespace+" get kubeconfig "+descriptorFile.ClusterID+" | tee "+kubeconfigPath)
		if err := cmd.SetStdout(&raw).SetStderr(&raw).Run(); err != nil || strings.Contains(raw.String(), "Error:") || raw.String() == "" {
			return errors.Wrap(err, "failed to get workload cluster kubeconfig")
		}
		kubeconfig := raw.String()

		workKubeconfigBasePath := strings.Split(workKubeconfigPath, "/")[0]
		_, err = os.Stat(workKubeconfigBasePath)
		if err != nil {
			err := os.Mkdir(workKubeconfigBasePath, os.ModePerm)
			if err != nil {
				return err
			}
		}
		err = os.WriteFile(workKubeconfigPath, []byte(kubeconfig), 0600)
		if err != nil {
			return errors.Wrap(err, "failed to save the workload cluster kubeconfig")
		}

		ctx.Status.End(true) // End Saving the workload cluster kubeconfig

		// Install unmanaged cluster addons
		if !descriptorFile.ControlPlane.Managed {
			ctx.Status.Start("Installing Calico in workload cluster 🔌")
			defer ctx.Status.End(false)

			err = installCalico(node, kubeconfigPath, *descriptorFile)
			if err != nil {
				return errors.Wrap(err, "failed to install Calico in workload cluster")
			}
			ctx.Status.End(true) // End Installing Calico in workload cluster

			ctx.Status.Start("Installing StorageClass in workload cluster 💾")
			defer ctx.Status.End(false)

			err = infra.installCSI(node, kubeconfigPath)
			if err != nil {
				return errors.Wrap(err, "failed to install StorageClass in workload cluster")
			}
			ctx.Status.End(true) // End Installing StorageClass in workload cluster
		}

		ctx.Status.Start("Preparing nodes in workload cluster 📦")
		defer ctx.Status.End(false)

		// Wait for the worker cluster creation
		raw = bytes.Buffer{}
		cmd = node.Command("kubectl", "-n", capiClustersNamespace, "wait", "--for=condition=ready", "--timeout", "15m", "--all", "md")
		if err := cmd.SetStdout(&raw).Run(); err != nil {
			return errors.Wrap(err, "failed to create the worker Cluster")
		}

		if !descriptorFile.ControlPlane.Managed {
			// Wait for the control plane creation
			raw = bytes.Buffer{}
			cmd = node.Command("sh", "-c", "kubectl -n "+capiClustersNamespace+" wait --for=jsonpath=\"{.status.unavailableReplicas}\"=0 --timeout 10m --all kubeadmcontrolplanes")
			if err := cmd.SetStdout(&raw).Run(); err != nil {
				return errors.Wrap(err, "failed to create the worker Cluster")
			}
		}
		ctx.Status.End(true) // End Preparing nodes in workload cluster

		ctx.Status.Start("Enabling workload cluster's self-healing 🏥")
		defer ctx.Status.End(false)

		err = enableSelfHealing(node, *descriptorFile, capiClustersNamespace)
		if err := cmd.SetStdout(&raw).Run(); err != nil {
			return errors.Wrap(err, "failed to enable workload cluster's self-healing")
		}

		ctx.Status.End(true) // End Enabling workload cluster's self-healing

		ctx.Status.Start("Installing CAPx in workload cluster 🎖️")
		defer ctx.Status.End(false)

		err = provider.installCAPXWorker(node, kubeconfigPath, allowCommonEgressNetPolPath)
		if err != nil {
			return err
		}

		// Scale CAPI to 2 replicas
		raw = bytes.Buffer{}
		cmd = node.Command("kubectl", "--kubeconfig", kubeconfigPath, "-n", "capi-system", "scale", "--replicas", "2", "deploy", "capi-controller-manager")
		if err := cmd.SetStdout(&raw).Run(); err != nil {
			return errors.Wrap(err, "failed to scale the CAPI Deployment")
		}

		// Allow egress in CAPI's Namespaces
		raw = bytes.Buffer{}
		cmd = node.Command("kubectl", "--kubeconfig", kubeconfigPath, "-n", "capi-system", "apply", "-f", allowCommonEgressNetPolPath)
		if err := cmd.SetStdout(&raw).Run(); err != nil {
			return errors.Wrap(err, "failed to apply CAPI's egress NetworkPolicy")
		}
		raw = bytes.Buffer{}
		cmd = node.Command("kubectl", "--kubeconfig", kubeconfigPath, "-n", "capi-kubeadm-bootstrap-system", "apply", "-f", allowCommonEgressNetPolPath)
		if err := cmd.SetStdout(&raw).Run(); err != nil {
			return errors.Wrap(err, "failed to apply CAPI's egress NetworkPolicy")
		}
		raw = bytes.Buffer{}
		cmd = node.Command("kubectl", "--kubeconfig", kubeconfigPath, "-n", "capi-kubeadm-control-plane-system", "apply", "-f", allowCommonEgressNetPolPath)
		if err := cmd.SetStdout(&raw).Run(); err != nil {
			return errors.Wrap(err, "failed to apply CAPI's egress NetworkPolicy")
		}

		// Allow egress in cert-manager Namespace
		raw = bytes.Buffer{}
		cmd = node.Command("kubectl", "--kubeconfig", kubeconfigPath, "-n", "cert-manager", "apply", "-f", allowCommonEgressNetPolPath)
		if err := cmd.SetStdout(&raw).Run(); err != nil {
			return errors.Wrap(err, "failed to apply cert-manager's NetworkPolicy")
		}

		ctx.Status.End(true) // End Installing CAPx in workload cluster

		// Use Calico as network policy engine in managed systems
		if descriptorFile.ControlPlane.Managed {
			ctx.Status.Start("Installing Network Policy Engine in workload cluster 🚧")
			defer ctx.Status.End(false)

			err = installCalico(node, kubeconfigPath, *descriptorFile)
			if err != nil {
				return errors.Wrap(err, "failed to install Network Policy Engine in workload cluster")
			}

			// Create the allow and deny (global) network policy file in the container
			if descriptorFile.InfraProvider == "aws" {
				denyallEgressIMDSGNetPolPath := "/kind/deny-all-egress-imds_gnetpol.yaml"
				allowCAPAEgressIMDSGNetPolPath := "/kind/allow-capa-egress-imds_gnetpol.yaml"

				// Allow egress in kube-system Namespace
				raw = bytes.Buffer{}
				cmd = node.Command("kubectl", "--kubeconfig", kubeconfigPath, "-n", "kube-system", "apply", "-f", allowCommonEgressNetPolPath)
				if err := cmd.SetStdout(&raw).Run(); err != nil {
					return errors.Wrap(err, "failed to apply kube-system egress NetworkPolicy")
				}

				raw = bytes.Buffer{}
				cmd = node.Command("sh", "-c", "echo \""+denyallEgressIMDSGNetPol+"\" > "+denyallEgressIMDSGNetPolPath)
				if err := cmd.SetStdout(&raw).Run(); err != nil {
					return errors.Wrap(err, "failed to write the deny-all-traffic-to-aws-imds global network policy")
				}
				raw = bytes.Buffer{}
				cmd = node.Command("sh", "-c", "echo \""+allowCAPAEgressIMDSGNetPol+"\" > "+allowCAPAEgressIMDSGNetPolPath)
				if err := cmd.SetStdout(&raw).Run(); err != nil {
					return errors.Wrap(err, "failed to write the allow-traffic-to-aws-imds-capa global network policy")
				}

				// Deny CAPA egress to AWS IMDS
				raw = bytes.Buffer{}
				cmd = node.Command("kubectl", "--kubeconfig", kubeconfigPath, "apply", "-f", denyallEgressIMDSGNetPolPath)
				if err := cmd.SetStdout(&raw).Run(); err != nil {
					return errors.Wrap(err, "failed to apply deny IMDS traffic GlobalNetworkPolicy")
				}

				// Allow CAPA egress to AWS IMDS
				raw = bytes.Buffer{}
				cmd = node.Command("kubectl", "--kubeconfig", kubeconfigPath, "apply", "-f", allowCAPAEgressIMDSGNetPolPath)
				if err := cmd.SetStdout(&raw).Run(); err != nil {
					return errors.Wrap(err, "failed to apply allow CAPA as egress GlobalNetworkPolicy")
				}
			}
		}

		ctx.Status.End(true) // End Installing Network Policy Engine in workload cluster

		if descriptorFile.DeployAutoscaler {
			ctx.Status.Start("Adding Cluster-Autoescaler 🗚")
			defer ctx.Status.End(false)

			raw = bytes.Buffer{}
			cmd = commons.IntegrateClusterAutoscaler(node, kubeconfigPath, descriptorFile.ClusterID, "clusterapi")
			if err := cmd.SetStdout(&raw).Run(); err != nil {
				return errors.Wrap(err, "failed to install chart cluster-autoscaler")
			}

			ctx.Status.End(true)
		}

		if !a.moveManagement {
			ctx.Status.Start("Moving the management role 🗝️")
			defer ctx.Status.End(false)

			// Create namespace for CAPI clusters (it must exists) in worker cluster
			raw = bytes.Buffer{}
			cmd = node.Command("kubectl", "--kubeconfig", kubeconfigPath, "create", "ns", capiClustersNamespace)
			if err := cmd.SetStdout(&raw).Run(); err != nil {
				return errors.Wrap(err, "failed to create manifests Namespace")
			}

			// Pivot management role to worker cluster
			raw = bytes.Buffer{}
			cmd = node.Command("sh", "-c", "clusterctl move -n "+capiClustersNamespace+" --to-kubeconfig "+kubeconfigPath)

			if err := cmd.SetStdout(&raw).Run(); err != nil {
				return errors.Wrap(err, "failed to pivot management role to worker cluster")
			}

			ctx.Status.End(true)
		}

	}

	ctx.Status.Start("Generating the KEOS descriptor 📝")
	defer ctx.Status.End(false)

	err = createKEOSDescriptor(*descriptorFile, provider.stClassName)
	if err != nil {
		return err
	}
	ctx.Status.End(true) // End Generating KEOS descriptor

	return nil
}<|MERGE_RESOLUTION|>--- conflicted
+++ resolved
@@ -124,7 +124,6 @@
 		var registryUser string
 		var registryPass string
 
-<<<<<<< HEAD
 		for _, registry := range descriptorFile.DockerRegistries {
 			if registry.KeosRegistry {
 				registryUrl = registry.URL
@@ -134,11 +133,7 @@
 		}
 
 		if registryType == "ecr" {
-			ecrToken, err := getEcrAuthToken(providerParams)
-=======
-		if descriptorFile.ControlPlane.Managed {
 			ecrToken, err := commons.GetEcrAuthToken(providerParams)
->>>>>>> dad5e0ec
 			if err != nil {
 				return errors.Wrap(err, "failed to get ECR auth token")
 			}
