--- conflicted
+++ resolved
@@ -341,15 +341,11 @@
 			return errors.Wrap(err, "failed to apply keoscluster manifests")
 		}
 
-<<<<<<< HEAD
 		c = "kubectl -n " + capiClustersNamespace + " get cluster " + a.keosCluster.Metadata.Name
 		_, err = commons.ExecuteCommand(n, c, 15)
 		if err != nil {
 			return errors.Wrap(err, "failed to wait for cluster")
 		}
-=======
-		time.Sleep(20 * time.Second)
->>>>>>> 471a0fbf
 
 		// Wait for the control plane initialization
 		c = "kubectl -n " + capiClustersNamespace + " wait --for=condition=ControlPlaneInitialized --timeout=25m cluster " + a.keosCluster.Metadata.Name
@@ -617,15 +613,11 @@
 				" --set clusterAPIMode=incluster-incluster" +
 				" --set replicaCount=2"
 
-<<<<<<< HEAD
-			_, err = commons.ExecuteCommand(n, c, 5)
-=======
 			if privateParams.Private {
 				c += " --set image.repository=" + keosRegistry.url + "/autoscaling/cluster-autoscaler"
 			}
 
-			_, err = commons.ExecuteCommand(n, c)
->>>>>>> 471a0fbf
+			_, err = commons.ExecuteCommand(n, c, 5)
 			if err != nil {
 				return errors.Wrap(err, "failed to deploy cluster-autoscaler in workload cluster")
 			}
