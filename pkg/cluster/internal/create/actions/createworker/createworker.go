--- conflicted
+++ resolved
@@ -108,14 +108,10 @@
 		envVars = getGCPEnv(credentials, githubToken)
 	}
 
-<<<<<<< HEAD
 	ctx.Status.Start("Installing CAPx in local 🎖️")
 	defer ctx.Status.End(false)
 
 	err = installCAPXLocal(descriptorFile.InfraProvider, node, envVars)
-=======
-	aws, github_token, err := getCredentials(*descriptorFile, a.vaultPassword)
->>>>>>> 112fbf87
 	if err != nil {
 		return err
 	}
@@ -132,12 +128,7 @@
 	descriptorFile.Credentials = input
 
 	// Generate the cluster manifest
-<<<<<<< HEAD
 	descriptorData, err := cluster.GetClusterManifest(*descriptorFile, credentials)
-=======
-	descriptorData, err := cluster.GetClusterManifest(*descriptorFile)
-
->>>>>>> 112fbf87
 	if err != nil {
 		return errors.Wrap(err, "failed to generate cluster manifests")
 	}
@@ -346,10 +337,6 @@
 	// Pivot management role to worker cluster
 	raw = bytes.Buffer{}
 	cmd = node.Command("sh", "-c", "clusterctl move -n "+capiClustersNamespace+" --to-kubeconfig "+kubeconfigPath)
-<<<<<<< HEAD
-=======
-
->>>>>>> 112fbf87
 	if err := cmd.SetStdout(&raw).Run(); err != nil {
 		return errors.Wrap(err, "failed to pivot management role to worker cluster")
 	}
