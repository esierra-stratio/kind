--- conflicted
+++ resolved
@@ -279,14 +279,9 @@
 
 	ctx.Status.End(true) // End Installing CAPx in worker cluster
 
-<<<<<<< HEAD
 	if descriptorFile.DeployAutoscaler {
-		ctx.Status.Start("Adding Cluster-Autoescaler 🗝️")
+		ctx.Status.Start("Adding Cluster-Autoescaler 🗚")
 		defer ctx.Status.End(false)
-=======
-	ctx.Status.Start("Adding Cluster-Autoescaler 🗚")
-	defer ctx.Status.End(false)
->>>>>>> 112fbf87
 
 		raw = bytes.Buffer{}
 		cmd = integrateClusterAutoscaler(node, kubeconfigPath, descriptorFile.ClusterID, "clusterapi")
