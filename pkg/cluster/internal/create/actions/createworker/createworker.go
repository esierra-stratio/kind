--- conflicted
+++ resolved
@@ -19,13 +19,10 @@
 
 import (
 	"bytes"
-<<<<<<< HEAD
-=======
 	"os"
 	"strings"
->>>>>>> b9ee435d
-
-	"github.com/gobeam/stringy"
+
+	// "gopkg.in/yaml.v3"
 	"sigs.k8s.io/kind/pkg/cluster/internal/create/actions"
 	"sigs.k8s.io/kind/pkg/cluster/internal/create/actions/cluster"
 	"sigs.k8s.io/kind/pkg/errors"
@@ -40,28 +37,41 @@
 
 // SecretsFile represents the YAML structure in the secrets.yml file
 type SecretsFile struct {
-<<<<<<< HEAD
-	Secret Secret `yaml:"secrets"`
-}
-
-type Secret struct {
-	AWSCredentials cluster.AWSCredentials `yaml:"aws"`
-	GithubToken    string                 `yaml:"github_token"`
-=======
-	Secrets struct {
-		AWS struct {
-			Credentials cluster.Credentials `yaml:"credentials"`
-		} `yaml:"aws"`
-		GCP struct {
-			Credentials cluster.Credentials `yaml:"credentials"`
-		} `yaml:"gcp"`
-		GithubToken      string `yaml:"github_token"`
-		ExternalRegistry struct {
-			User string `yaml:"user"`
-			Pass string `yaml:"pass"`
-		} `yaml:"external_registry"`
-	} `yaml:"secrets"`
->>>>>>> b9ee435d
+	Secrets Secrets `yaml:"secrets"`
+}
+
+// type Secrets struct {
+// 		AWS struct {
+// 			Credentials cluster.Credentials `yaml:"credentials"`
+// 		} `yaml:"aws"`
+// 		GCP struct {
+// 			Credentials cluster.Credentials `yaml:"credentials"`
+// 		} `yaml:"gcp"`
+// 		GithubToken      string `yaml:"github_token"`
+// 		ExternalRegistry struct {
+// 			User string `yaml:"user"`
+// 			Pass string `yaml:"pass"`
+// 		} `yaml:"external_registry"`
+// }
+
+type Secrets struct {
+	AWS              AWS              `yaml:"aws"`
+	GCP              GCP              `yaml:"gcp"`
+	GithubToken      string           `yaml:"github_token"`
+	ExternalRegistry ExternalRegistry `yaml:"external_registry"`
+}
+
+type AWS struct {
+	Credentials cluster.Credentials `yaml:"credentials"`
+}
+
+type GCP struct {
+	Credentials cluster.Credentials `yaml:"credentials"`
+}
+
+type ExternalRegistry struct {
+	User string `yaml:"user"`
+	Pass string `yaml:"pass"`
 }
 
 const allowAllEgressNetPol = `
@@ -106,15 +116,22 @@
 	}
 
 	// Get the secrets
-	credentials, externalRegistry, githubToken, err := getSecrets(*descriptorFile, a.vaultPassword)
+	credentialsMap, externalRegistryMap, githubToken, err := getSecrets(*descriptorFile, a.vaultPassword)
+	//credentials, externalRegistry, githubToken, err := getCredentials(*descriptorFile, a.vaultPassword)
 	if err != nil {
 		return err
 	}
+	// var credentialsMap map[string]string
+	// credentialsBytes, err := yaml.Marshal(credentials)
+	// yaml.Unmarshal(credentialsBytes, &credentialsMap)
+	// var externalRegistryMap map[string]string
+	// externalRegistryBytes, err := yaml.Marshal(externalRegistry)
+	// yaml.Unmarshal(externalRegistryBytes, &externalRegistryMap)
 
 	providerParams := ProviderParams{
 		region:      descriptorFile.Region,
 		managed:     descriptorFile.ControlPlane.Managed,
-		credentials: credentials,
+		credentials: credentialsMap,
 		githubToken: githubToken,
 	}
 
@@ -139,20 +156,17 @@
 		return err
 	}
 
-<<<<<<< HEAD
-=======
 	ctx.Status.End(true) // End Installing CAPx
 
 	ctx.Status.Start("Generating workload cluster manifests 📝")
 	defer ctx.Status.End(false)
 
->>>>>>> b9ee435d
 	capiClustersNamespace := "cluster-" + descriptorFile.ClusterID
 
 	templateParams := cluster.TemplateParams{
 		Descriptor:       *descriptorFile,
-		Credentials:      credentials,
-		ExternalRegistry: externalRegistry,
+		Credentials:      credentialsMap,
+		ExternalRegistry: externalRegistryMap,
 	}
 
 	// Generate the cluster manifest
@@ -171,55 +185,50 @@
 
 	ctx.Status.End(true) // End Generating worker cluster manifests
 
-	_, err = os.Stat(secretsFile)
-	if err != nil {
-		ctx.Status.Start("Generating secrets file 📝🗝️")
-		defer ctx.Status.End(false)
-
-<<<<<<< HEAD
+	//_, err = os.Stat(secretsFile)
+
+	ctx.Status.Start("Generating secrets file 📝🗝️")
+	defer ctx.Status.End(false)
+
 	ensureSecretsFile(*descriptorFile, a.vaultPassword)
 
 	rewriteDescriptorFile(a.descriptorName)
-=======
-		rewriteDescriptorFile(a.descriptorName)
-
-		filelines := []string{
-			"secrets:\n",
-			"  github_token: " + githubToken + "\n",
-			"  " + descriptorFile.InfraProvider + ":\n",
-			"    credentials:\n",
-		}
-
-		for k, v := range credentials {
-			if v != "" {
-				v = strings.Replace(v, "\n", `\n`, -1)
-				field := stringy.New(k)
-				filelines = append(filelines, "      "+field.SnakeCase().ToLower()+": \""+v+"\"\n")
-			}
-		}
-
-		filelines = append(filelines, "  external_registry:\n")
-		filelines = append(filelines, "    user: "+externalRegistry["User"]+"\n")
-		filelines = append(filelines, "    pass: "+externalRegistry["Pass"]+"\n")
-
-		basepath, err := currentdir()
-		err = createDirectory(basepath)
-		if err != nil {
-			return err
-		}
-		filename := basepath + "/" + secretsFile
-		err = writeFile(filename, filelines)
-		if err != nil {
-			return errors.Wrap(err, "failed to write the secrets file")
-		}
-		err = encryptFile(filename, a.vaultPassword)
-		if err != nil {
-			return errors.Wrap(err, "failed to cipher the secrets file")
-		}
->>>>>>> b9ee435d
-
-		defer ctx.Status.End(true) // End Generating secrets file
-	}
+
+	// filelines := []string{
+	// 	"secrets:\n",
+	// 	"  github_token: " + githubToken + "\n",
+	// 	"  " + descriptorFile.InfraProvider + ":\n",
+	// 	"    credentials:\n",
+	// }
+
+	// for k, v := range credentials {
+	// 	if v != "" {
+	// 		v = strings.Replace(v, "\n", `\n`, -1)
+	// 		field := stringy.New(k)
+	// 		filelines = append(filelines, "      "+field.SnakeCase().ToLower()+": \""+v+"\"\n")
+	// 	}
+	// }
+
+	// filelines = append(filelines, "  external_registry:\n")
+	// filelines = append(filelines, "    user: "+externalRegistry["User"]+"\n")
+	// filelines = append(filelines, "    pass: "+externalRegistry["Pass"]+"\n")
+
+	// basepath, err := currentdir()
+	// err = createDirectory(basepath)
+	// if err != nil {
+	// 	return err
+	// }
+	// filename := basepath + "/" + secretsFile
+	// err = writeFile(filename, filelines)
+	// if err != nil {
+	// 	return errors.Wrap(err, "failed to write the secrets file")
+	// }
+	// err = encryptFile(filename, a.vaultPassword)
+	// if err != nil {
+	// 	return errors.Wrap(err, "failed to cipher the secrets file")
+	// }
+
+	defer ctx.Status.End(true) // End Generating secrets file
 
 	// Create namespace for CAPI clusters (it must exists)
 	raw = bytes.Buffer{}
