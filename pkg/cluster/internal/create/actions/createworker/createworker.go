--- conflicted
+++ resolved
@@ -185,38 +185,25 @@
 		defer ctx.Status.End(false)
 
 		c = `sed -i 's/@sha256:[[:alnum:]_-].*$//g' ` + cniDefaultFile
-<<<<<<< HEAD
-		_, err = commons.ExecuteCommand(n, c, 5, 3)
-=======
-		_, err = commons.ExecuteCommand(n, c, 3, 5)
->>>>>>> d441fb32
+		_, err = commons.ExecuteCommand(n, c, 5, 3)
 		if err != nil {
 			return err
 		}
 		c = `sed -i 's|docker.io|` + keosRegistry.url + `|g' /kind/manifests/default-cni.yaml`
-<<<<<<< HEAD
-		_, err = commons.ExecuteCommand(n, c, 5, 3)
-=======
-		_, err = commons.ExecuteCommand(n, c, 3, 5)
->>>>>>> d441fb32
+
+		_, err = commons.ExecuteCommand(n, c, 5, 3)
 		if err != nil {
 			return err
 		}
 		c = `sed -i 's/{{ .PodSubnet }}/10.244.0.0\/16/g' /kind/manifests/default-cni.yaml`
-<<<<<<< HEAD
-		_, err = commons.ExecuteCommand(n, c, 5, 3)
-=======
-		_, err = commons.ExecuteCommand(n, c, 3, 5)
->>>>>>> d441fb32
+
+		_, err = commons.ExecuteCommand(n, c, 5, 3)
 		if err != nil {
 			return err
 		}
 		c = `cat /kind/manifests/default-cni.yaml | kubectl apply -f -`
-<<<<<<< HEAD
-		_, err = commons.ExecuteCommand(n, c, 5, 3)
-=======
-		_, err = commons.ExecuteCommand(n, c, 3, 5)
->>>>>>> d441fb32
+
+		_, err = commons.ExecuteCommand(n, c, 5, 3)
 		if err != nil {
 			return err
 		}
@@ -225,11 +212,8 @@
 		ctx.Status.Start("Deleting local storage plugin 🎖️")
 		defer ctx.Status.End(false)
 		c = `kubectl delete -f ` + storageDefaultPath + ` --force`
-<<<<<<< HEAD
-		_, err = commons.ExecuteCommand(n, c, 5, 3)
-=======
-		_, err = commons.ExecuteCommand(n, c, 3, 5)
->>>>>>> d441fb32
+
+		_, err = commons.ExecuteCommand(n, c, 5, 3)
 		if err != nil {
 			return err
 		}
@@ -265,11 +249,8 @@
 		" --docker-server=" + strings.Split(keosRegistry.url, "/")[0] +
 		" --docker-username=" + keosRegistry.user +
 		" --docker-password=" + keosRegistry.pass
-<<<<<<< HEAD
+
 	_, err = commons.ExecuteCommand(n, c, 5, 3)
-=======
-	_, err = commons.ExecuteCommand(n, c, 3, 5)
->>>>>>> d441fb32
 	if err != nil {
 		return errors.Wrap(err, "failed to create docker-registry secret")
 	}
@@ -280,11 +261,8 @@
 
 		// Create provider-system namespace
 		c = "kubectl create namespace " + provider.capxName + "-system"
-<<<<<<< HEAD
-		_, err = commons.ExecuteCommand(n, c, 5, 3)
-=======
-		_, err = commons.ExecuteCommand(n, c, 3, 5)
->>>>>>> d441fb32
+
+		_, err = commons.ExecuteCommand(n, c, 5, 3)
 		if err != nil {
 			return errors.Wrap(err, "failed to create "+provider.capxName+"-system namespace")
 		}
@@ -295,23 +273,16 @@
 			" --docker-username=" + keosRegistry.user +
 			" --docker-password=" + keosRegistry.pass +
 			" --namespace=" + provider.capxName + "-system"
-<<<<<<< HEAD
-		_, err = commons.ExecuteCommand(n, c, 5, 3)
-=======
-		_, err = commons.ExecuteCommand(n, c, 3, 5)
->>>>>>> d441fb32
+
+		_, err = commons.ExecuteCommand(n, c, 5, 3)
 		if err != nil {
 			return errors.Wrap(err, "failed to create docker-registry secret")
 		}
 
 		// Add imagePullSecrets to infrastructure-components.yaml
 		c = "sed -i '/containers:/i\\      imagePullSecrets:\\n      - name: regcred' " + infraComponents
-<<<<<<< HEAD
-		_, err = commons.ExecuteCommand(n, c, 5, 3)
-=======
-		_, err = commons.ExecuteCommand(n, c, 3, 5)
->>>>>>> d441fb32
-
+
+		_, err = commons.ExecuteCommand(n, c, 5, 3)
 		if err != nil {
 			return errors.Wrap(err, "failed to add imagePullSecrets to infrastructure-components.yaml")
 		}
@@ -355,22 +326,13 @@
 			"echo \"  cert-manager:\" >> /root/.cluster-api/clusterctl.yaml && " +
 			"echo \"    repository: " + keosRegistry.url + "/cert-manager\" >> /root/.cluster-api/clusterctl.yaml "
 
-<<<<<<< HEAD
-		_, err = commons.ExecuteCommand(n, c, 5, 3)
-=======
-		_, err = commons.ExecuteCommand(n, c, 3, 5)
->>>>>>> d441fb32
-
+		_, err = commons.ExecuteCommand(n, c, 5, 3)
 		if err != nil {
 			return errors.Wrap(err, "failed to add private image registry clusterctl config")
 		}
 
 		c = `sed -i 's/@sha256:[[:alnum:]_-].*$//g' /root/.cluster-api/local-repository/infrastructure-gcp/` + infraGCPVersion + `/infrastructure-components.yaml`
-<<<<<<< HEAD
-		_, err = commons.ExecuteCommand(n, c, 5, 3)
-=======
-		_, err = commons.ExecuteCommand(n, c, 3, 5)
->>>>>>> d441fb32
+		_, err = commons.ExecuteCommand(n, c, 5, 3)
 		if err != nil {
 			return err
 		}
@@ -380,12 +342,7 @@
 			"echo \"    repository: " + keosRegistry.url + "/cluster-api-gcp\" >> /root/.cluster-api/clusterctl.yaml && " +
 			"echo \"    tag: " + provider.capxImageVersion + "\" >> /root/.cluster-api/clusterctl.yaml "
 
-<<<<<<< HEAD
-		_, err = commons.ExecuteCommand(n, c, 5, 3)
-=======
-		_, err = commons.ExecuteCommand(n, c, 3, 5)
->>>>>>> d441fb32
-
+		_, err = commons.ExecuteCommand(n, c, 5, 3)
 		if err != nil {
 			return errors.Wrap(err, "failed to overwrite image registry clusterctl config")
 		}
@@ -417,11 +374,8 @@
 
 	// Create namespace for CAPI clusters (it must exists)
 	c = "kubectl create ns " + capiClustersNamespace
-<<<<<<< HEAD
+
 	_, err = commons.ExecuteCommand(n, c, 5, 3)
-=======
-	_, err = commons.ExecuteCommand(n, c, 3, 5)
->>>>>>> d441fb32
 	if err != nil {
 		return errors.Wrap(err, "failed to create cluster's Namespace")
 	}
@@ -429,11 +383,8 @@
 	// Create the allow-all-egress network policy file in the container
 	allowCommonEgressNetPolPath := "/kind/allow-all-egress_netpol.yaml"
 	c = "echo \"" + allowCommonEgressNetPol + "\" > " + allowCommonEgressNetPolPath
-<<<<<<< HEAD
+
 	_, err = commons.ExecuteCommand(n, c, 5, 3)
-=======
-	_, err = commons.ExecuteCommand(n, c, 3, 5)
->>>>>>> d441fb32
 	if err != nil {
 		return errors.Wrap(err, "failed to write the allow-all-egress network policy")
 	}
@@ -466,11 +417,7 @@
 		if a.clusterConfig != nil {
 			// Apply cluster manifests
 			c = "kubectl apply -f " + manifestsPath + "/clusterconfig.yaml"
-<<<<<<< HEAD
 			_, err = commons.ExecuteCommand(n, c, 5, 5)
-=======
-			_, err = commons.ExecuteCommand(n, c, 3, 5)
->>>>>>> d441fb32
 			if err != nil {
 				return errors.Wrap(err, "failed to apply clusterconfig manifests")
 			}
@@ -478,32 +425,20 @@
 
 		// Apply cluster manifests
 		c = "kubectl apply -f " + manifestsPath + "/keoscluster.yaml"
-<<<<<<< HEAD
-		_, err = commons.ExecuteCommand(n, c, 5, 3)
-=======
-		_, err = commons.ExecuteCommand(n, c, 3, 5)
->>>>>>> d441fb32
+		_, err = commons.ExecuteCommand(n, c, 5, 3)
 		if err != nil {
 			return errors.Wrap(err, "failed to apply keoscluster manifests")
 		}
 
 		c = "kubectl -n " + capiClustersNamespace + " get cluster " + a.keosCluster.Metadata.Name
-<<<<<<< HEAD
 		_, err = commons.ExecuteCommand(n, c, 25, 5)
-=======
-		_, err = commons.ExecuteCommand(n, c, 3, 45)
->>>>>>> d441fb32
 		if err != nil {
 			return errors.Wrap(err, "failed to wait for cluster")
 		}
 
 		// Wait for the control plane initialization
 		c = "kubectl -n " + capiClustersNamespace + " wait --for=condition=ControlPlaneInitialized --timeout=25m cluster " + a.keosCluster.Metadata.Name
-<<<<<<< HEAD
-		_, err = commons.ExecuteCommand(n, c, 5, 3)
-=======
-		_, err = commons.ExecuteCommand(n, c, 3, 5)
->>>>>>> d441fb32
+		_, err = commons.ExecuteCommand(n, c, 5, 3)
 		if err != nil {
 			return errors.Wrap(err, "failed to create the workload cluster")
 		}
@@ -515,22 +450,14 @@
 
 		// Get the workload cluster kubeconfig
 		c = "clusterctl -n " + capiClustersNamespace + " get kubeconfig " + a.keosCluster.Metadata.Name + " | tee " + kubeconfigPath
-<<<<<<< HEAD
 		kubeconfig, err := commons.ExecuteCommand(n, c, 5, 3)
-=======
-		kubeconfig, err := commons.ExecuteCommand(n, c, 3, 5)
->>>>>>> d441fb32
 		if err != nil || kubeconfig == "" {
 			return errors.Wrap(err, "failed to get workload cluster kubeconfig")
 		}
 
 		// Create worker-kubeconfig secret for keos cluster
 		c = "kubectl -n " + capiClustersNamespace + " create secret generic worker-kubeconfig --from-file " + kubeconfigPath
-<<<<<<< HEAD
-		_, err = commons.ExecuteCommand(n, c, 5, 3)
-=======
-		_, err = commons.ExecuteCommand(n, c, 3, 5)
->>>>>>> d441fb32
+    _, err = commons.ExecuteCommand(n, c, 5, 3)
 		if err != nil {
 			return errors.Wrap(err, "failed to create worker-kubeconfig secret")
 		}
@@ -572,49 +499,6 @@
 				return errors.Wrap(err, "failed to install Calico in workload cluster")
 			}
 			ctx.Status.End(true) // End Installing Calico in workload cluster
-
-<<<<<<< HEAD
-=======
-			ctx.Status.Start("Installing CSI in workload cluster 💾")
-			defer ctx.Status.End(false)
-
-			err = infra.installCSI(n, kubeconfigPath, privateParams)
-			if err != nil {
-				return errors.Wrap(err, "failed to install CSI in workload cluster")
-			}
-
-			ctx.Status.End(true)
-
-			if provider.capxProvider == "gcp" {
-				// XXX Ref kubernetes/kubernetes#86793 Starting from v1.18, gcp cloud-controller-manager requires RBAC to patch,update service/status (in-tree)
-				ctx.Status.Start("Creating Kubernetes RBAC for internal loadbalancing 🔐")
-				defer ctx.Status.End(false)
-
-				requiredInternalNginx, err := infra.internalNginx(providerParams, a.keosCluster.Spec.Networks)
-				if err != nil {
-					return err
-				}
-
-				if requiredInternalNginx {
-					rbacInternalLoadBalancingPath := "/kind/internalloadbalancing_rbac.yaml"
-
-					// Deploy Kubernetes RBAC internal loadbalancing
-					c = "echo \"" + rbacInternalLoadBalancing + "\" > " + rbacInternalLoadBalancingPath
-					_, err = commons.ExecuteCommand(n, c, 3, 5)
-					if err != nil {
-						return errors.Wrap(err, "failed to write the kubernetes RBAC internal loadbalancing")
-					}
-
-					c = "kubectl --kubeconfig " + kubeconfigPath + " apply -f " + rbacInternalLoadBalancingPath
-					_, err = commons.ExecuteCommand(n, c, 3, 5)
-					if err != nil {
-						return errors.Wrap(err, "failed to the kubernetes RBAC internal loadbalancing")
-					}
-				}
-
-				ctx.Status.End(true)
-			}
->>>>>>> d441fb32
 		}
 
 		ctx.Status.Start("Preparing nodes in workload cluster 📦")
@@ -622,11 +506,7 @@
 
 		if awsEKSEnabled {
 			c = "kubectl -n capa-system rollout restart deployment capa-controller-manager"
-<<<<<<< HEAD
-			_, err = commons.ExecuteCommand(n, c, 5, 3)
-=======
-			_, err = commons.ExecuteCommand(n, c, 3, 5)
->>>>>>> d441fb32
+			_, err = commons.ExecuteCommand(n, c, 5, 3)
 			if err != nil {
 				return errors.Wrap(err, "failed to reload capa-controller-manager")
 			}
@@ -657,34 +537,22 @@
 		if isMachinePool {
 			// Wait for all the machine pools to be ready
 			c = "kubectl -n " + capiClustersNamespace + " wait --for=condition=Ready --timeout=15m --all mp"
-<<<<<<< HEAD
-			_, err = commons.ExecuteCommand(n, c, 5, 3)
-=======
-			_, err = commons.ExecuteCommand(n, c, 3, 5)
->>>>>>> d441fb32
+			_, err = commons.ExecuteCommand(n, c, 5, 3)
 			if err != nil {
 				return errors.Wrap(err, "failed to create the worker Cluster")
 			}
 
 			// Wait for container metrics to be available
-<<<<<<< HEAD
 			c = "kubectl --kubeconfig " + kubeconfigPath + " -n kube-system rollout status deployment metrics-server --timeout=90s"
 			_, err = commons.ExecuteCommand(n, c, 5, 3)
-=======
-			c = "kubectl --kubeconfig " + kubeconfigPath + " -n kube-system rollout status deployment -l k8s-app=metrics-server --timeout=90s"
-			_, err = commons.ExecuteCommand(n, c, 3, 15)
->>>>>>> d441fb32
 			if err != nil {
 				return errors.Wrap(err, "failed to wait for container metrics to be available")
 			}
 		} else {
 			// Wait for all the machine deployments to be ready
 			c = "kubectl -n " + capiClustersNamespace + " wait --for=condition=Ready --timeout=15m --all md"
-<<<<<<< HEAD
-			_, err = commons.ExecuteCommand(n, c, 5, 3)
-=======
-			_, err = commons.ExecuteCommand(n, c, 3, 5)
->>>>>>> d441fb32
+
+			_, err = commons.ExecuteCommand(n, c, 5, 3)
 			if err != nil {
 				return errors.Wrap(err, "failed to create the worker Cluster")
 			}
@@ -692,22 +560,16 @@
 
 		if !a.keosCluster.Spec.ControlPlane.Managed && *a.keosCluster.Spec.ControlPlane.HighlyAvailable {
 			// Wait for all control planes to be ready
-<<<<<<< HEAD
 			c = "kubectl -n " + capiClustersNamespace +
 				" wait --for=jsonpath=\"{.status.readyReplicas}\"=3" +
 				" --timeout 10m kubeadmcontrolplanes " + a.keosCluster.Metadata.Name + "-control-plane"
 			_, err = commons.ExecuteCommand(n, c, 5, 3)
-=======
-			c = "kubectl -n " + capiClustersNamespace + " wait --for=jsonpath=\"{.status.readyReplicas}\"=3 --timeout 10m kubeadmcontrolplanes " + a.keosCluster.Metadata.Name + "-control-plane"
-			_, err = commons.ExecuteCommand(n, c, 3, 5)
->>>>>>> d441fb32
 			if err != nil {
 				return errors.Wrap(err, "failed to create the worker Cluster")
 			}
 		}
 		ctx.Status.End(true) // End Preparing nodes in workload cluster
 
-<<<<<<< HEAD
 		ctx.Status.Start("Installing CAPx in workload cluster 🎖️")
 		defer ctx.Status.End(false)
 		err = provider.deployCertManager(n, keosRegistry.url, kubeconfigPath, privateParams, chartsList)
@@ -783,7 +645,6 @@
 
 				ctx.Status.End(true)
 			}
-=======
 		if awsEKSEnabled {
                         c = "kubectl --kubeconfig " + kubeconfigPath + " get clusterrole aws-node -o jsonpath='{.rules}'"
                         awsnoderules, err := commons.ExecuteCommand(n, c, 3, 5)
@@ -820,7 +681,6 @@
 		_, err = commons.ExecuteCommand(n, c, 3, 5)
 		if err != nil {
 			return errors.Wrap(err, "failed to wait for coredns ready")
->>>>>>> d441fb32
 		}
 
 		if awsEKSEnabled && a.clusterConfig.Spec.EKSLBController {
@@ -834,7 +694,6 @@
 			ctx.Status.End(true) // End Installing AWS LB controller in workload cluster
 		}
 
-<<<<<<< HEAD
 		if awsEKSEnabled {
 			c = "kubectl --kubeconfig " + kubeconfigPath + " get clusterrole aws-node -o jsonpath='{.rules}'"
 			awsnoderules, err := commons.ExecuteCommand(n, c, 5, 3)
@@ -858,8 +717,6 @@
 			}
 		}
 
-=======
->>>>>>> d441fb32
 		ctx.Status.Start("Installing StorageClass in workload cluster 💾")
 		defer ctx.Status.End(false)
 
@@ -889,11 +746,7 @@
 
 			// Allow egress in kube-system Namespace
 			c = "kubectl --kubeconfig " + kubeconfigPath + " -n kube-system apply -f " + allowCommonEgressNetPolPath
-<<<<<<< HEAD
-			_, err = commons.ExecuteCommand(n, c, 5, 3)
-=======
-			_, err = commons.ExecuteCommand(n, c, 3, 5)
->>>>>>> d441fb32
+			_, err = commons.ExecuteCommand(n, c, 5, 3)
 			if err != nil {
 				return errors.Wrap(err, "failed to apply kube-system egress NetworkPolicy")
 			}
@@ -903,11 +756,7 @@
 			}
 
 			c = "echo \"" + denyEgressIMDSGNetPol + "\" > " + denyallEgressIMDSGNetPolPath
-<<<<<<< HEAD
-			_, err = commons.ExecuteCommand(n, c, 5, 3)
-=======
-			_, err = commons.ExecuteCommand(n, c, 3, 5)
->>>>>>> d441fb32
+			_, err = commons.ExecuteCommand(n, c, 5, 3)
 			if err != nil {
 				return errors.Wrap(err, "failed to write the deny-all-traffic-to-aws-imds global network policy")
 			}
@@ -917,33 +766,21 @@
 			}
 
 			c = "echo \"" + allowEgressIMDSGNetPol + "\" > " + allowCAPXEgressIMDSGNetPolPath
-<<<<<<< HEAD
-			_, err = commons.ExecuteCommand(n, c, 5, 3)
-=======
-			_, err = commons.ExecuteCommand(n, c, 3, 5)
->>>>>>> d441fb32
+			_, err = commons.ExecuteCommand(n, c, 5, 3)
 			if err != nil {
 				return errors.Wrap(err, "failed to write the allow-traffic-to-aws-imds-capa global network policy")
 			}
 
 			// Deny CAPA egress to AWS IMDS
 			c = "kubectl --kubeconfig " + kubeconfigPath + " apply -f " + denyallEgressIMDSGNetPolPath
-<<<<<<< HEAD
-			_, err = commons.ExecuteCommand(n, c, 5, 3)
-=======
-			_, err = commons.ExecuteCommand(n, c, 3, 5)
->>>>>>> d441fb32
+			_, err = commons.ExecuteCommand(n, c, 5, 3)
 			if err != nil {
 				return errors.Wrap(err, "failed to apply deny IMDS traffic GlobalNetworkPolicy")
 			}
 
 			// Allow CAPA egress to AWS IMDS
 			c = "kubectl --kubeconfig " + kubeconfigPath + " apply -f " + allowCAPXEgressIMDSGNetPolPath
-<<<<<<< HEAD
-			_, err = commons.ExecuteCommand(n, c, 5, 3)
-=======
-			_, err = commons.ExecuteCommand(n, c, 3, 5)
->>>>>>> d441fb32
+			_, err = commons.ExecuteCommand(n, c, 5, 3)
 			if err != nil {
 				return errors.Wrap(err, "failed to apply allow CAPX as egress GlobalNetworkPolicy")
 			}
@@ -955,56 +792,9 @@
 			ctx.Status.Start("Installing cluster-autoscaler in workload cluster 🗚")
 			defer ctx.Status.End(false)
 
-<<<<<<< HEAD
 			err = deployClusterAutoscaler(n, chartsList, privateParams, capiClustersNamespace, a.moveManagement)
 			if err != nil {
 				return errors.Wrap(err, "failed to install cluster-autoscaler in workload cluster")
-=======
-			c = "helm install cluster-autoscaler /stratio/helm/cluster-autoscaler" +
-				" --kubeconfig " + kubeconfigPath +
-				" --namespace kube-system" +
-				" --set autoDiscovery.clusterName=" + a.keosCluster.Metadata.Name +
-				" --set autoDiscovery.labels[0].namespace=cluster-" + a.keosCluster.Metadata.Name +
-				" --set cloudProvider=clusterapi" +
-				" --set clusterAPIMode=incluster-incluster" +
-				" --set replicaCount=2"
-
-			if privateParams.Private {
-				c += " --set image.repository=" + keosRegistry.url + "/autoscaling/cluster-autoscaler"
-			}
-
-			_, err = commons.ExecuteCommand(n, c, 3, 5)
-			if err != nil {
-				return errors.Wrap(err, "failed to deploy cluster-autoscaler in workload cluster")
-			}
-
-			if !a.moveManagement {
-				autoscalerRBACPath := "/kind/autoscaler_rbac.yaml"
-
-				autoscalerRBAC, err := getManifest("common", "autoscaler_rbac.tmpl", a.keosCluster)
-				if err != nil {
-					return errors.Wrap(err, "failed to get CA RBAC file")
-				}
-
-				c = "echo '" + autoscalerRBAC + "' > " + autoscalerRBACPath
-				_, err = commons.ExecuteCommand(n, c, 3, 5)
-				if err != nil {
-					return errors.Wrap(err, "failed to create CA RBAC file")
-				}
-
-				// Create namespace for CAPI clusters (it must exists) in worker cluster
-				c = "kubectl --kubeconfig " + kubeconfigPath + " create ns " + capiClustersNamespace
-				_, err = commons.ExecuteCommand(n, c, 3, 5)
-				if err != nil {
-					return errors.Wrap(err, "failed to create manifests Namespace")
-				}
-
-				c = "kubectl --kubeconfig " + kubeconfigPath + " apply -f " + autoscalerRBACPath
-				_, err = commons.ExecuteCommand(n, c, 3, 5)
-				if err != nil {
-					return errors.Wrap(err, "failed to apply CA RBAC")
-				}
->>>>>>> d441fb32
 			}
 
 			ctx.Status.End(true)
@@ -1044,21 +834,13 @@
 		}
 
 		c = "mkdir -p " + cloudProviderBackupPath + " && chmod -R 0755 " + cloudProviderBackupPath
-<<<<<<< HEAD
-		_, err = commons.ExecuteCommand(n, c, 5, 3)
-=======
-		_, err = commons.ExecuteCommand(n, c, 3, 5)
->>>>>>> d441fb32
+		_, err = commons.ExecuteCommand(n, c, 5, 3)
 		if err != nil {
 			return errors.Wrap(err, "failed to create cloud-provisioner backup directory")
 		}
 
 		c = "clusterctl move -n " + capiClustersNamespace + " --to-directory " + cloudProviderBackupPath
-<<<<<<< HEAD
-		_, err = commons.ExecuteCommand(n, c, 5, 3)
-=======
-		_, err = commons.ExecuteCommand(n, c, 3, 5)
->>>>>>> d441fb32
+		_, err = commons.ExecuteCommand(n, c, 5, 3)
 		if err != nil {
 			return errors.Wrap(err, "failed to backup cloud-provisioner Objects")
 		}
@@ -1078,28 +860,17 @@
 			defer ctx.Status.End(false)
 
 			c = "helm uninstall cluster-operator -n kube-system"
-<<<<<<< HEAD
-			_, err = commons.ExecuteCommand(n, c, 5, 3)
-=======
-			_, err = commons.ExecuteCommand(n, c, 3, 5)
->>>>>>> d441fb32
+			_, err = commons.ExecuteCommand(n, c, 5, 3)
 			if err != nil {
 				return errors.Wrap(err, "Uninstalling cluster-operator")
 			}
 
 			// Create namespace, if not exists, for CAPI clusters in worker cluster
 			c = "kubectl --kubeconfig " + kubeconfigPath + " get ns " + capiClustersNamespace
-<<<<<<< HEAD
 			_, err = commons.ExecuteCommand(n, c, 5, 3)
 			if err != nil {
 				c = "kubectl --kubeconfig " + kubeconfigPath + " create ns " + capiClustersNamespace
 				_, err = commons.ExecuteCommand(n, c, 5, 3)
-=======
-			_, err = commons.ExecuteCommand(n, c, 3, 5)
-			if err != nil {
-				c = "kubectl --kubeconfig " + kubeconfigPath + " create ns " + capiClustersNamespace
-				_, err = commons.ExecuteCommand(n, c, 3, 5)
->>>>>>> d441fb32
 				if err != nil {
 					return errors.Wrap(err, "failed to create manifests Namespace")
 				}
@@ -1107,22 +878,14 @@
 
 			// Pivot management role to worker cluster
 			c = "clusterctl move -n " + capiClustersNamespace + " --to-kubeconfig " + kubeconfigPath
-<<<<<<< HEAD
-			_, err = commons.ExecuteCommand(n, c, 5, 3)
-=======
-			_, err = commons.ExecuteCommand(n, c, 3, 5)
->>>>>>> d441fb32
+			_, err = commons.ExecuteCommand(n, c, 5, 3)
 			if err != nil {
 				return errors.Wrap(err, "failed to pivot management role to worker cluster")
 			}
 
 			// Wait for keoscluster-controller-manager deployment to be ready
 			c = "kubectl --kubeconfig " + kubeconfigPath + " rollout status deploy keoscluster-controller-manager -n kube-system --timeout=5m"
-<<<<<<< HEAD
-			_, err = commons.ExecuteCommand(n, c, 5, 3)
-=======
-			_, err = commons.ExecuteCommand(n, c, 3, 5)
->>>>>>> d441fb32
+			_, err = commons.ExecuteCommand(n, c, 5, 3)
 			if err != nil {
 				return errors.Wrap(err, "failed to wait for keoscluster controller ready")
 			}
@@ -1130,33 +893,21 @@
 			if a.clusterConfig != nil {
 
 				c = "kubectl -n " + capiClustersNamespace + " patch clusterconfig " + a.clusterConfig.Metadata.Name + " -p '{\"metadata\":{\"ownerReferences\":null,\"finalizers\":null}}' --type=merge"
-<<<<<<< HEAD
 				_, err = commons.ExecuteCommand(n, c, 5, 3)
-=======
-				_, err = commons.ExecuteCommand(n, c, 3, 5)
->>>>>>> d441fb32
 				if err != nil {
 					return errors.Wrap(err, "failed to remove clusterconfig ownerReferences and finalizers")
 				}
 
 				// Move clusterConfig to workload cluster
 				c = "kubectl -n " + capiClustersNamespace + " get clusterconfig " + a.clusterConfig.Metadata.Name + " -o json | kubectl apply --kubeconfig " + kubeconfigPath + " -f-"
-<<<<<<< HEAD
 				_, err = commons.ExecuteCommand(n, c, 5, 3)
-=======
-				_, err = commons.ExecuteCommand(n, c, 3, 5)
->>>>>>> d441fb32
 				if err != nil {
 					return errors.Wrap(err, "failed to move clusterconfig to workload cluster")
 				}
 
 				// Delete clusterconfig in management cluster
 				c = "kubectl -n " + capiClustersNamespace + " delete clusterconfig " + a.clusterConfig.Metadata.Name
-<<<<<<< HEAD
 				_, err = commons.ExecuteCommand(n, c, 5, 3)
-=======
-				_, err = commons.ExecuteCommand(n, c, 3, 5)
->>>>>>> d441fb32
 				if err != nil {
 					return errors.Wrap(err, "failed to delete clusterconfig in management cluster")
 				}
@@ -1165,32 +916,20 @@
 
 			// Move keoscluster to workload cluster
 			c = "kubectl -n " + capiClustersNamespace + " get keoscluster " + a.keosCluster.Metadata.Name + " -o json | jq 'del(.status)' | kubectl apply --kubeconfig " + kubeconfigPath + " -f-"
-<<<<<<< HEAD
-			_, err = commons.ExecuteCommand(n, c, 5, 3)
-=======
-			_, err = commons.ExecuteCommand(n, c, 3, 5)
->>>>>>> d441fb32
+			_, err = commons.ExecuteCommand(n, c, 5, 3)
 			if err != nil {
 				return errors.Wrap(err, "failed to move keoscluster to workload cluster")
 			}
 
 			c = "kubectl -n " + capiClustersNamespace + " patch keoscluster " + a.keosCluster.Metadata.Name + " -p '{\"metadata\":{\"finalizers\":null}}' --type=merge"
-<<<<<<< HEAD
-			_, err = commons.ExecuteCommand(n, c, 5, 3)
-=======
-			_, err = commons.ExecuteCommand(n, c, 3, 5)
->>>>>>> d441fb32
+			_, err = commons.ExecuteCommand(n, c, 5, 3)
 			if err != nil {
 				return errors.Wrap(err, "failed to scale keoscluster deployment to 1")
 			}
 
 			// Delete keoscluster in management cluster
 			c = "kubectl -n " + capiClustersNamespace + " delete keoscluster " + a.keosCluster.Metadata.Name
-<<<<<<< HEAD
-			_, err = commons.ExecuteCommand(n, c, 5, 3)
-=======
-			_, err = commons.ExecuteCommand(n, c, 3, 5)
->>>>>>> d441fb32
+			_, err = commons.ExecuteCommand(n, c, 5, 3)
 			if err != nil {
 				return errors.Wrap(err, "failed to delete keoscluster in management cluster")
 			}
