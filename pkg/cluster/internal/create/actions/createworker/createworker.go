/*
Copyright 2019 The Kubernetes Authors.

Licensed under the Apache License, Version 2.0 (the "License");
you may not use this file except in compliance with the License.
You may obtain a copy of the License at

    http://www.apache.org/licenses/LICENSE-2.0

Unless required by applicable law or agreed to in writing, software
distributed under the License is distributed on an "AS IS" BASIS,
WITHOUT WARRANTIES OR CONDITIONS OF ANY KIND, either express or implied.
See the License for the specific language governing permissions and
limitations under the License.
*/

// Package createworker implements the create worker action
package createworker

import (
	"bytes"
	"context"
	_ "embed"
	"os"
	"strings"

	"sigs.k8s.io/kind/pkg/cluster/internal/create/actions"
	"sigs.k8s.io/kind/pkg/commons"
	"sigs.k8s.io/kind/pkg/errors"
	"sigs.k8s.io/kind/pkg/exec"
)

type action struct {
	vaultPassword  string
	descriptorPath string
	moveManagement bool
	avoidCreation  bool
}

const (
	kubeconfigPath          = "/kind/worker-cluster.kubeconfig"
	workKubeconfigPath      = ".kube/config"
	CAPILocalRepository     = "/root/.cluster-api/local-repository"
	cloudProviderBackupPath = "/kind/backup/objects"
	localBackupPath         = "backup"
)

var PathsToBackupLocally = []string{
	cloudProviderBackupPath,
	"/kind/manifests",
}

//go:embed files/allow-all-egress_netpol.yaml
var allowCommonEgressNetPol string

// In common with keos installer
//
//go:embed files/deny-all-egress-imds_gnetpol.yaml
var denyallEgressIMDSGNetPol string

//go:embed files/allow-capa-egress-imds_gnetpol.yaml
var allowCAPAEgressIMDSGNetPol string

// NewAction returns a new action for installing default CAPI
func NewAction(vaultPassword string, descriptorPath string, moveManagement bool, avoidCreation bool) actions.Action {
	return &action{
		vaultPassword:  vaultPassword,
		descriptorPath: descriptorPath,
		moveManagement: moveManagement,
		avoidCreation:  avoidCreation,
	}
}

// Execute runs the action
func (a *action) Execute(ctx *actions.ActionContext) error {
	var c string
	var err error

	// Get the target node
	n, err := ctx.GetNode()
	if err != nil {
		return err
	}

	// Parse the cluster descriptor
	descriptorFile, err := commons.GetClusterDescriptor(a.descriptorPath)
	if err != nil {
		return errors.Wrap(err, "failed to parse cluster descriptor")
	}

	// Get the secrets

	credentialsMap, keosRegistry, githubToken, dockerRegistries, err := commons.GetSecrets(*descriptorFile, a.vaultPassword)
	if err != nil {
		return err
	}

	providerParams := commons.ProviderParams{
		Region:      descriptorFile.Region,
		Managed:     descriptorFile.ControlPlane.Managed,
		Credentials: credentialsMap,
		GithubToken: githubToken,
	}

	providerBuilder := getBuilder(descriptorFile.InfraProvider)
	infra := newInfra(providerBuilder)
	provider := infra.buildProvider(providerParams)

	ctx.Status.Start("Installing CAPx 🎖️")
	defer ctx.Status.End(false)

	if provider.capxVersion != provider.capxImageVersion {
		var registryUrl string
		var registryType string
		var registryUser string
		var registryPass string

		for _, registry := range descriptorFile.DockerRegistries {
			if registry.KeosRegistry {
				registryUrl = registry.URL
				registryType = registry.Type
				continue
			}
		}

		if registryType == "ecr" {
			ecrToken, err := getEcrToken(providerParams)
			if err != nil {
				return errors.Wrap(err, "failed to get ECR auth token")
			}
			registryUser = "AWS"
			registryPass = ecrToken
		} else if registryType == "acr" {
			acrService := strings.Split(registryUrl, "/")[0]
			acrToken, err := getAcrToken(providerParams, acrService)
			if err != nil {
				return errors.Wrap(err, "failed to get ACR auth token")
			}
			registryUser = "00000000-0000-0000-0000-000000000000"
			registryPass = acrToken
		} else {
			registryUser = keosRegistry["User"]
			registryPass = keosRegistry["Pass"]
		}

		// Change image in infrastructure-components.yaml
		infraComponents := CAPILocalRepository + "/infrastructure-" + provider.capxProvider + "/" + provider.capxVersion + "/infrastructure-components.yaml"
		infraImage := registryUrl + "/stratio/cluster-api-provider-" + provider.capxProvider + ":" + provider.capxImageVersion
		c = "sed -i 's%image:.*%image: " + infraImage + "%' " + infraComponents
		_, err = commons.ExecuteCommand(n, c)
		if err != nil {
			return errors.Wrap(err, "failed to change image in infrastructure-components.yaml")
		}

		// Create provider-system namespace
		c = "kubectl create namespace " + provider.capxName + "-system"
		_, err = commons.ExecuteCommand(n, c)
		if err != nil {
			return errors.Wrap(err, "failed to create "+provider.capxName+"-system namespace")
		}

		// Create docker-registry secret
		c = "kubectl create secret docker-registry regcred" +
			" --docker-server=" + registryUrl +
			" --docker-username=" + registryUser +
			" --docker-password=" + registryPass +
			" --namespace=" + provider.capxName + "-system"
		_, err = commons.ExecuteCommand(n, c)
		if err != nil {
			return errors.Wrap(err, "failed to create docker-registry secret")
		}

		// Add imagePullSecrets to infrastructure-components.yaml
<<<<<<< HEAD
		c = "sed -i '/securityContext:/i\\      imagePullSecrets:\\n      - name: regcred' " + infraComponents
		_, err = commons.ExecuteCommand(n, c)
=======
		command = "sed -i '/containers:/i\\      imagePullSecrets:\\n      - name: regcred' " + infraComponents
		err = commons.ExecuteCommand(node, command)
>>>>>>> 4274b271
		if err != nil {
			return errors.Wrap(err, "failed to add imagePullSecrets to infrastructure-components.yaml")
		}
	}

	err = provider.installCAPXLocal(n)
	if err != nil {
		return err
	}

	ctx.Status.End(true) // End Installing CAPx

	ctx.Status.Start("Generating workload cluster manifests 📝")
	defer ctx.Status.End(false)

	capiClustersNamespace := "cluster-" + descriptorFile.ClusterID

	templateParams := commons.TemplateParams{
		Descriptor:       *descriptorFile,
		Credentials:      credentialsMap,
		DockerRegistries: dockerRegistries,
	}

	azs, err := infra.getAzs(descriptorFile.Networks)
	if err != nil {
		return errors.Wrap(err, "failed to get AZs")
	}
	// Generate the cluster manifest

	descriptorData, err := GetClusterManifest(provider.capxTemplate, templateParams, azs)
	if err != nil {
		return errors.Wrap(err, "failed to generate cluster manifests")
	}

	// Create the cluster manifests file in the container
	descriptorPath := "/kind/manifests/cluster_" + descriptorFile.ClusterID + ".yaml"
	c = "echo \"" + descriptorData + "\" > " + descriptorPath
	_, err = commons.ExecuteCommand(n, c)
	if err != nil {
		return errors.Wrap(err, "failed to write the cluster manifests")
	}

	ctx.Status.End(true) // End Generating worker cluster manifests

	ctx.Status.Start("Generating secrets file 📝🗝️")
	defer ctx.Status.End(false)

	commons.EnsureSecretsFile(*descriptorFile, a.vaultPassword)

	commons.RewriteDescriptorFile(a.descriptorPath)

	defer ctx.Status.End(true) // End Generating secrets file

	// Create namespace for CAPI clusters (it must exists)
	c = "kubectl create ns " + capiClustersNamespace
	_, err = commons.ExecuteCommand(n, c)
	if err != nil {
		return errors.Wrap(err, "failed to create cluster's Namespace")
	}

	// Create the allow-all-egress network policy file in the container
	allowCommonEgressNetPolPath := "/kind/allow-all-egress_netpol.yaml"
	c = "echo \"" + allowCommonEgressNetPol + "\" > " + allowCommonEgressNetPolPath
	_, err = commons.ExecuteCommand(n, c)
	if err != nil {
		return errors.Wrap(err, "failed to write the allow-all-egress network policy")
	}

	if !a.avoidCreation {
		if descriptorFile.InfraProvider == "aws" {
			ctx.Status.Start("[CAPA] Ensuring IAM security 👮")
			defer ctx.Status.End(false)

			createCloudFormationStack(n, provider.capxEnvVars)
			ctx.Status.End(true) // End Ensuring CAPx requirements
		}

		ctx.Status.Start("Creating the workload cluster 💥")
		defer ctx.Status.End(false)

		// Apply cluster manifests
		c = "kubectl apply -n " + capiClustersNamespace + " -f " + descriptorPath
		_, err = commons.ExecuteCommand(n, c)
		if err != nil {
			return errors.Wrap(err, "failed to apply manifests")
		}

		// Wait for the control plane initialization
		c = "kubectl -n " + capiClustersNamespace + " wait --for=condition=ControlPlaneInitialized --timeout=25m cluster " + descriptorFile.ClusterID
		_, err = commons.ExecuteCommand(n, c)
		if err != nil {
			return errors.Wrap(err, "failed to create the worker Cluster")
		}

		ctx.Status.End(true) // End Creating the workload cluster

		ctx.Status.Start("Saving the workload cluster kubeconfig 📝")
		defer ctx.Status.End(false)

		// Get the workload cluster kubeconfig
		c = "clusterctl -n " + capiClustersNamespace + " get kubeconfig " + descriptorFile.ClusterID + " | tee " + kubeconfigPath
		kubeconfig, err := commons.ExecuteCommand(n, c)
		if err != nil || kubeconfig == "" {
			return errors.Wrap(err, "failed to get workload cluster kubeconfig")
		}

		workKubeconfigBasePath := strings.Split(workKubeconfigPath, "/")[0]
		_, err = os.Stat(workKubeconfigBasePath)
		if err != nil {
			err := os.Mkdir(workKubeconfigBasePath, os.ModePerm)
			if err != nil {
				return err
			}
		}
		err = os.WriteFile(workKubeconfigPath, []byte(kubeconfig), 0600)
		if err != nil {
			return errors.Wrap(err, "failed to save the workload cluster kubeconfig")
		}

		ctx.Status.End(true) // End Saving the workload cluster kubeconfig

		// Install unmanaged cluster addons
		if !descriptorFile.ControlPlane.Managed {

			if descriptorFile.InfraProvider == "azure" {
				ctx.Status.Start("Installing cloud-provider in workload cluster ☁️")
				defer ctx.Status.End(false)

				err = installCloudProvider(n, *descriptorFile, kubeconfigPath, descriptorFile.ClusterID)
				if err != nil {
					return errors.Wrap(err, "failed to install external cloud-provider in workload cluster")
				}
				ctx.Status.End(true) // End Installing Calico in workload cluster
			}

			ctx.Status.Start("Installing Calico in workload cluster 🔌")
			defer ctx.Status.End(false)

			err = installCalico(n, kubeconfigPath, *descriptorFile, allowCommonEgressNetPolPath)
			if err != nil {
				return errors.Wrap(err, "failed to install Calico in workload cluster")
			}
			ctx.Status.End(true) // End Installing Calico in workload cluster

			ctx.Status.Start("Installing StorageClass in workload cluster 💾")
			defer ctx.Status.End(false)

			err = infra.installCSI(n, kubeconfigPath)
			if err != nil {
				return errors.Wrap(err, "failed to install StorageClass in workload cluster")
			}
			ctx.Status.End(true) // End Installing StorageClass in workload cluster
		}

		ctx.Status.Start("Preparing nodes in workload cluster 📦")
		defer ctx.Status.End(false)

		if provider.capxProvider == "aws" && descriptorFile.ControlPlane.Managed {
			c = "kubectl -n capa-system rollout restart deployment capa-controller-manager"
			_, err = commons.ExecuteCommand(n, c)
			if err != nil {
				return errors.Wrap(err, "failed to reload capa-controller-manager")
			}
		}

		if provider.capxProvider != "azure" || !descriptorFile.ControlPlane.Managed {
			// Wait for the worker cluster creation
			c = "kubectl -n " + capiClustersNamespace + " wait --for=condition=ready --timeout=15m --all md"
			_, err = commons.ExecuteCommand(n, c)
			if err != nil {
				return errors.Wrap(err, "failed to create the worker Cluster")
			}
		}

		if !descriptorFile.ControlPlane.Managed && descriptorFile.ControlPlane.HighlyAvailable {
			// Wait for all control planes creation
			c = "kubectl -n " + capiClustersNamespace + " wait --for=condition=ControlPlaneReady --timeout 10m cluster " + descriptorFile.ClusterID
			_, err = commons.ExecuteCommand(n, c)
			if err != nil {
				return errors.Wrap(err, "failed to create the worker Cluster")
			}
			// Wait for all control planes to be ready
			c = "kubectl -n " + capiClustersNamespace + " wait --for=jsonpath=\"{.status.unavailableReplicas}\"=0 --timeout 10m --all kubeadmcontrolplanes"
			_, err = commons.ExecuteCommand(n, c)
			if err != nil {
				return errors.Wrap(err, "failed to create the worker Cluster")
			}
		}

		if provider.capxProvider == "azure" && descriptorFile.ControlPlane.Managed && descriptorFile.ControlPlane.Azure.IdentityID != "" {
			// Update AKS cluster with the user kubelet identity until the provider supports it
			err := assignUserIdentity(descriptorFile.ControlPlane.Azure.IdentityID, descriptorFile.ClusterID, descriptorFile.Region, credentialsMap)
			if err != nil {
				return errors.Wrap(err, "failed to assign user identity to the workload Cluster")
			}
		}

		ctx.Status.End(true) // End Preparing nodes in workload cluster

		ctx.Status.Start("Enabling workload cluster's self-healing 🏥")
		defer ctx.Status.End(false)

		err = enableSelfHealing(n, *descriptorFile, capiClustersNamespace)
		if err != nil {
			return errors.Wrap(err, "failed to enable workload cluster's self-healing")
		}

		ctx.Status.End(true) // End Enabling workload cluster's self-healing

		ctx.Status.Start("Installing CAPx in workload cluster 🎖️")
		defer ctx.Status.End(false)

		err = provider.installCAPXWorker(n, kubeconfigPath, allowCommonEgressNetPolPath)
		if err != nil {
			return err
		}

		// Scale CAPI to 2 replicas
		c = "kubectl --kubeconfig " + kubeconfigPath + " -n capi-system scale --replicas 2 deploy capi-controller-manager"
		_, err = commons.ExecuteCommand(n, c)
		if err != nil {
			return errors.Wrap(err, "failed to scale the CAPI Deployment")
		}

		// Allow egress in CAPI's Namespaces
		c = "kubectl --kubeconfig " + kubeconfigPath + " -n capi-system apply -f " + allowCommonEgressNetPolPath
		_, err = commons.ExecuteCommand(n, c)
		if err != nil {
			return errors.Wrap(err, "failed to apply CAPI's egress NetworkPolicy")
		}
		c = "kubectl --kubeconfig " + kubeconfigPath + " -n capi-kubeadm-bootstrap-system apply -f " + allowCommonEgressNetPolPath
		_, err = commons.ExecuteCommand(n, c)
		if err != nil {
			return errors.Wrap(err, "failed to apply CAPI's egress NetworkPolicy")
		}
		c = "kubectl --kubeconfig " + kubeconfigPath + " -n capi-kubeadm-control-plane-system apply -f " + allowCommonEgressNetPolPath
		_, err = commons.ExecuteCommand(n, c)
		if err != nil {
			return errors.Wrap(err, "failed to apply CAPI's egress NetworkPolicy")
		}

		// Allow egress in cert-manager Namespace
		c = "kubectl --kubeconfig " + kubeconfigPath + " -n cert-manager apply -f " + allowCommonEgressNetPolPath
		_, err = commons.ExecuteCommand(n, c)
		if err != nil {
			return errors.Wrap(err, "failed to apply cert-manager's NetworkPolicy")
		}

		ctx.Status.End(true) // End Installing CAPx in workload cluster

		// Use Calico as network policy engine in managed systems
		if provider.capxProvider != "azure" && descriptorFile.ControlPlane.Managed {
			ctx.Status.Start("Installing Network Policy Engine in workload cluster 🚧")
			defer ctx.Status.End(false)

			err = installCalico(n, kubeconfigPath, *descriptorFile, allowCommonEgressNetPolPath)
			if err != nil {
				return errors.Wrap(err, "failed to install Network Policy Engine in workload cluster")
			}

			// Create the allow and deny (global) network policy file in the container
			if descriptorFile.InfraProvider == "aws" {
				denyallEgressIMDSGNetPolPath := "/kind/deny-all-egress-imds_gnetpol.yaml"
				allowCAPAEgressIMDSGNetPolPath := "/kind/allow-capa-egress-imds_gnetpol.yaml"

				// Allow egress in kube-system Namespace
				c = "kubectl --kubeconfig " + kubeconfigPath + " -n kube-system apply -f " + allowCommonEgressNetPolPath
				_, err = commons.ExecuteCommand(n, c)
				if err != nil {
					return errors.Wrap(err, "failed to apply kube-system egress NetworkPolicy")
				}

				c = "echo \"" + denyallEgressIMDSGNetPol + "\" > " + denyallEgressIMDSGNetPolPath
				_, err = commons.ExecuteCommand(n, c)
				if err != nil {
					return errors.Wrap(err, "failed to write the deny-all-traffic-to-aws-imds global network policy")
				}
				c = "echo \"" + allowCAPAEgressIMDSGNetPol + "\" > " + allowCAPAEgressIMDSGNetPolPath
				_, err = commons.ExecuteCommand(n, c)
				if err != nil {
					return errors.Wrap(err, "failed to write the allow-traffic-to-aws-imds-capa global network policy")
				}

				// Deny CAPA egress to AWS IMDS
				c = "kubectl --kubeconfig " + kubeconfigPath + " apply -f " + denyallEgressIMDSGNetPolPath
				_, err = commons.ExecuteCommand(n, c)
				if err != nil {
					return errors.Wrap(err, "failed to apply deny IMDS traffic GlobalNetworkPolicy")
				}

				// Allow CAPA egress to AWS IMDS
				c = "kubectl --kubeconfig " + kubeconfigPath + " apply -f " + allowCAPAEgressIMDSGNetPolPath
				_, err = commons.ExecuteCommand(n, c)
				if err != nil {
					return errors.Wrap(err, "failed to apply allow CAPA as egress GlobalNetworkPolicy")
				}
			}
		}

		ctx.Status.End(true) // End Installing Network Policy Engine in workload cluster

		if descriptorFile.DeployAutoscaler && !(descriptorFile.InfraProvider == "azure" && descriptorFile.ControlPlane.Managed) {
			ctx.Status.Start("Adding Cluster-Autoescaler 🗚")
			defer ctx.Status.End(false)

			c = "helm install cluster-autoscaler /stratio/helm/cluster-autoscaler" +
				" --kubeconfig " + kubeconfigPath +
				" --namespace kube-system" +
				" --set autoDiscovery.clusterName=" + descriptorFile.ClusterID +
				" --set autoDiscovery.labels[0].namespace=cluster-" + descriptorFile.ClusterID +
				" --set cloudProvider=clusterapi" +
				" --set clusterAPIMode=incluster-incluster"

			_, err = commons.ExecuteCommand(n, c)
			if err != nil {
				return errors.Wrap(err, "failed to install chart cluster-autoscaler")
			}

			ctx.Status.End(true)
		}

		// Create cloud-provisioner Objects backup
		ctx.Status.Start("Creating cloud-provisioner Objects backup 🗄️")
		defer ctx.Status.End(false)

		if _, err := os.Stat(localBackupPath); os.IsNotExist(err) {
			if err := os.MkdirAll(localBackupPath, 0755); err != nil {
				return errors.Wrap(err, "failed to create local backup directory")
			}
		}

		c = "mkdir -p " + cloudProviderBackupPath + " && chmod -R 0755 " + cloudProviderBackupPath
		_, err = commons.ExecuteCommand(n, c)
		if err != nil {
			return errors.Wrap(err, "failed to create cloud-provisioner backup directory")
		}

		c = "clusterctl move -n " + capiClustersNamespace + " --to-directory " + cloudProviderBackupPath
		_, err = commons.ExecuteCommand(n, c)
		if err != nil {
			return errors.Wrap(err, "failed to backup cloud-provisioner Objects")
		}

		for _, path := range PathsToBackupLocally {
			raw := bytes.Buffer{}
			cmd := exec.CommandContext(context.Background(), "sh", "-c", "docker cp "+n.String()+":"+path+" "+localBackupPath)
			if err := cmd.SetStdout(&raw).Run(); err != nil {
				return errors.Wrap(err, "failed to copy "+path+" to local host")
			}
		}

		ctx.Status.End(true)

		if !a.moveManagement {
			ctx.Status.Start("Moving the management role 🗝️")
			defer ctx.Status.End(false)

			// Create namespace for CAPI clusters (it must exists) in worker cluster
			c = "kubectl --kubeconfig " + kubeconfigPath + " create ns " + capiClustersNamespace
			_, err = commons.ExecuteCommand(n, c)
			if err != nil {
				return errors.Wrap(err, "failed to create manifests Namespace")
			}

			// Pivot management role to worker cluster
			c = "clusterctl move -n " + capiClustersNamespace + " --to-kubeconfig " + kubeconfigPath
			_, err = commons.ExecuteCommand(n, c)
			if err != nil {
				return errors.Wrap(err, "failed to pivot management role to worker cluster")
			}

			ctx.Status.End(true)
		}

	}

	ctx.Status.Start("Generating the KEOS descriptor 📝")
	defer ctx.Status.End(false)

	err = createKEOSDescriptor(*descriptorFile, provider.stClassName)
	if err != nil {
		return err
	}
	ctx.Status.End(true) // End Generating KEOS descriptor

	return nil
}<|MERGE_RESOLUTION|>--- conflicted
+++ resolved
@@ -171,13 +171,9 @@
 		}
 
 		// Add imagePullSecrets to infrastructure-components.yaml
-<<<<<<< HEAD
-		c = "sed -i '/securityContext:/i\\      imagePullSecrets:\\n      - name: regcred' " + infraComponents
-		_, err = commons.ExecuteCommand(n, c)
-=======
-		command = "sed -i '/containers:/i\\      imagePullSecrets:\\n      - name: regcred' " + infraComponents
-		err = commons.ExecuteCommand(node, command)
->>>>>>> 4274b271
+		c = "sed -i '/containers:/i\\      imagePullSecrets:\\n      - name: regcred' " + infraComponents
+		_, err = commons.ExecuteCommand(n, c)
+
 		if err != nil {
 			return errors.Wrap(err, "failed to add imagePullSecrets to infrastructure-components.yaml")
 		}
