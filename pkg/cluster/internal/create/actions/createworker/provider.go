--- conflicted
+++ resolved
@@ -124,17 +124,16 @@
 	return i.builder.installCSI(n, k)
 }
 
-<<<<<<< HEAD
 func (i *Infra) configureStorageClass(n nodes.Node, k string, sc commons.StorageClass) error {
 	return i.builder.configureStorageClass(n, k, sc)
-=======
+}
+
 func (i *Infra) internalNginx(networks commons.Networks, credentialsMap map[string]string, ClusterID string) (bool, error) {
 	requiredIntenalNginx, err := i.builder.internalNginx(networks, credentialsMap, ClusterID)
 	if err != nil {
 		return false, err
 	}
 	return requiredIntenalNginx, nil
->>>>>>> c16a4cea
 }
 
 func (i *Infra) getAzs(networks commons.Networks) ([]string, error) {
