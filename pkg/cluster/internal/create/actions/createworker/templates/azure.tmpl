---
apiVersion: cluster.x-k8s.io/v1beta1
kind: Cluster
metadata:
  name: "{{ .Descriptor.ClusterID }}"
  namespace: "cluster-{{ .Descriptor.ClusterID }}"
spec:
  clusterNetwork:
    pods:
      cidrBlocks: [\"{{- if .Descriptor.Networks.PodsCidrBlock -}} {{ .Descriptor.Networks.PodsCidrBlock }} {{- else -}} 192.168.0.0/16 {{- end }}\"]
  controlPlaneRef:
    apiVersion: controlplane.cluster.x-k8s.io/v1beta1
    kind: KubeadmControlPlane
    name: "{{ .Descriptor.ClusterID }}-control-plane"
  infrastructureRef:
    apiVersion: infrastructure.cluster.x-k8s.io/v1beta1
    kind: AzureCluster
    name: "{{ .Descriptor.ClusterID }}"
---
apiVersion: infrastructure.cluster.x-k8s.io/v1beta1
kind: AzureCluster
metadata:
  name: "{{ .Descriptor.ClusterID }}"
  namespace: "cluster-{{ .Descriptor.ClusterID }}"
spec:
  identityRef:
    apiVersion: infrastructure.cluster.x-k8s.io/v1beta1
    kind: AzureClusterIdentity
    name: "{{ .Descriptor.ClusterID }}-identity"
  location: "{{ .Descriptor.Region }}"
  networkSpec:
    subnets:
    - name: control-plane-subnet
      role: control-plane
    - name: node-subnet
      role: node
    vnet:
      name: "{{ .Descriptor.ClusterID }}-vnet"
  resourceGroup: "{{ .Descriptor.ClusterID }}"
  subscriptionID: "{{ .Credentials.SubscriptionID }}"
---
apiVersion: infrastructure.cluster.x-k8s.io/v1beta1
kind: AzureClusterIdentity
metadata:
  labels:
    clusterctl.cluster.x-k8s.io/move-hierarchy: \"true\"
  name: "{{ .Descriptor.ClusterID }}-identity"
  namespace: "cluster-{{ .Descriptor.ClusterID }}"
spec:
  allowedNamespaces: {}
  clientID: "{{ .Credentials.ClientID }}"
  clientSecret:
    name: "cluster-identity-secret"
    namespace: "capz-system"
  tenantID: "{{ .Credentials.TenantID }}"
  type: ServicePrincipal
---
apiVersion: controlplane.cluster.x-k8s.io/v1beta1
kind: KubeadmControlPlane
metadata:
  name: "{{ .Descriptor.ClusterID }}-control-plane"
  namespace: "cluster-{{ .Descriptor.ClusterID }}"
spec:
  kubeadmConfigSpec:
    clusterConfiguration:
      apiServer:
        extraArgs:
          cloud-provider: external
        timeoutForControlPlane: 20m
      controllerManager:
        extraArgs:
          allocate-node-cidrs: \"false\"
          cloud-provider: external
          cluster-name: "{{ .Descriptor.ClusterID }}"
      etcd:
        local:
          dataDir: /var/lib/etcddisk/etcd
          extraArgs:
            quota-backend-bytes: \"8589934592\"
    files:
      {{- if .DockerRegistries }}
      - content: |
          version = 2
          imports = [\"/etc/containerd/conf.d/*.toml\"]
          [plugins]
            [plugins.\"io.containerd.grpc.v1.cri\"]
              sandbox_image = \"k8s.gcr.io/pause:3.6\"
            [plugins.\"io.containerd.grpc.v1.cri\".containerd.runtimes.runc]
              runtime_type = \"io.containerd.runc.v2\"
            [plugins.\"io.containerd.grpc.v1.cri\".containerd.runtimes.runc.options]
              SystemdCgroup = true
            [plugins.\"io.containerd.grpc.v1.cri\".registry]
              [plugins.\"io.containerd.grpc.v1.cri\".registry.mirrors]
                [plugins.\"io.containerd.grpc.v1.cri\".registry.mirrors.\"docker.io\"]
                  endpoint = [\"https://registry-1.docker.io\"]
              {{- range $reg := .DockerRegistries }}
              {{- $url := hostname $reg.url }}
              [plugins.\"io.containerd.grpc.v1.cri\".registry.configs.\"{{ $url }}\".auth]
                password = \"{{ $reg.pass }}\"
                username = \"{{ $reg.user }}\"
              {{- end }}
        path: /etc/containerd/config.toml
      {{- end }}
      - contentFrom:
          secret:
            key: control-plane-azure.json
            name: "{{ .Descriptor.ClusterID }}-control-plane-azure-json"
        owner: root:root
        path: /etc/kubernetes/azure.json
        permissions: \"0644\"
    {{- if .Descriptor.ControlPlane.ExtraVolumes }}
    diskSetup:
      filesystems:
        {{- range $index, $vol := .Descriptor.ControlPlane.ExtraVolumes }}
        - device: /dev/disk/azure/scsi1/lun{{ $index }}
          extraOpts:
            - \"-E\"
            - \"lazy_itable_init=1,lazy_journal_init=1\"
          filesystem: ext4
          label: {{ $vol.Label }}
        {{- end }}
      partitions:
        {{- range $index, $vol := .Descriptor.ControlPlane.ExtraVolumes }}
        - device: /dev/disk/azure/scsi1/lun{{ $index }}
          layout: true
          overwrite: false
          tableType: gpt
        {{- end }}
    mounts:
      {{- range $index, $vol := .Descriptor.ControlPlane.ExtraVolumes }}
      - - LABEL={{ $vol.Label }}
        - {{ $vol.MountPath }}
      {{- end }}
    {{- end }}
    initConfiguration:
      nodeRegistration:
        kubeletExtraArgs:
          azure-container-registry-config: /etc/kubernetes/azure.json
          cloud-provider: external
        name: {{`'{{ ds.meta_data[\"local_hostname\"] }}'`}}
    joinConfiguration:
      nodeRegistration:
        kubeletExtraArgs:
          azure-container-registry-config: /etc/kubernetes/azure.json
          cloud-provider: external
        name: {{`'{{ ds.meta_data[\"local_hostname\"] }}'`}}
    postKubeadmCommands: []
    preKubeadmCommands: []
  machineTemplate:
    infrastructureRef:
      apiVersion: infrastructure.cluster.x-k8s.io/v1beta1
      kind: AzureMachineTemplate
      name: {{ .Descriptor.ClusterID }}-control-plane
  replicas: {{- if .Descriptor.ControlPlane.HighlyAvailable }} 3 {{- else }} 1 {{- end }}
  version: "{{ .Descriptor.K8SVersion }}"
---
apiVersion: infrastructure.cluster.x-k8s.io/v1beta1
kind: AzureMachineTemplate
metadata:
  name: "{{ .Descriptor.ClusterID }}-control-plane"
  namespace: "cluster-{{ .Descriptor.ClusterID }}"
spec:
  template:
    spec:
      {{- if .Descriptor.ControlPlane.ExtraVolumes }}
      dataDisks:
        {{- range $index, $vol := .Descriptor.ControlPlane.ExtraVolumes }}
         - nameSuffix: {{ $vol.Name }}
           {{- if $vol.Type }}
           managedDisk:
             storageAccountType: {{ $vol.Type }}
           {{- end }}
           diskSizeGB: {{ $vol.Size }}
           lun: {{ $index }}
        {{- end }}
      {{- end }}
<<<<<<< HEAD
      {{- if ne .Descriptor.ControlPlane.NodeImage "" }}
      {{- $nodeImage := split .Descriptor.ControlPlane.NodeImage "/" }}
      image:
        computeGallery:
          resourceGroup: {{ index $nodeImage 4 }}
          subscriptionID: {{ index $nodeImage 2 }}
          name: {{ index $nodeImage 10 }}
          gallery: {{ index $nodeImage 8 }}
          version: {{ index $nodeImage 12 }}
      {{- end }}
      {{- if .Descriptor.ControlPlane.Azure.IdentityID }}
=======
      {{- if .Descriptor.Security.NodesIdentity }}
>>>>>>> 1354a500
      identity: UserAssigned
      userAssignedIdentities:
        - providerID: {{ .Descriptor.Security.NodesIdentity }}
      {{- end }}
      osDisk:
        {{- if .Descriptor.ControlPlane.RootVolume.Size }}
        diskSizeGB: {{ .Descriptor.ControlPlane.RootVolume.Size }}
        {{- end }}
        {{- if .Descriptor.ControlPlane.RootVolume.Type }}
        managedDisk:
          storageAccountType: {{ .Descriptor.ControlPlane.RootVolume.Type }}
        {{- end }}
        osType: Linux
      vmSize: "{{ .Descriptor.ControlPlane.Size }}"
{{- range $node := .Descriptor.WorkerNodes }}
{{- range $index, $n := loop .AZ .ZoneDistribution .Quantity .NodeGroupMaxSize .NodeGroupMinSize }}
---
apiVersion: cluster.x-k8s.io/v1beta1
kind: MachineDeployment
metadata:
{{- if gt $node.NodeGroupMaxSize 0 }}
  annotations:
    cluster.x-k8s.io/cluster-api-autoscaler-node-group-max-size: '{{ $n.MaxSize }}'
    cluster.x-k8s.io/cluster-api-autoscaler-node-group-min-size: '{{ $n.MinSize }}'
{{- end }}
  name: "{{ $node.Name }}-md-{{ $index }}"
  namespace: "cluster-{{ $.Descriptor.ClusterID }}"
spec:
  clusterName: "{{ $.Descriptor.ClusterID }}"
  replicas: {{ $n.QA }}
  selector:
    matchLabels:
  template:
    metadata:
      labels:
        keos.stratio.com/machine-role: "{{ $.Descriptor.ClusterID }}-worker-node"
    spec:
      clusterName: "{{ $.Descriptor.ClusterID }}"
      bootstrap:
        configRef:
          apiVersion: bootstrap.cluster.x-k8s.io/v1beta1
          kind: KubeadmConfigTemplate
          name: "{{ $node.Name }}-md-{{ $index }}"
      infrastructureRef:
        apiVersion: infrastructure.cluster.x-k8s.io/v1beta1
        kind: AzureMachineTemplate
        name: "{{ $node.Name }}-md-{{ $index }}"
      failureDomain: \"{{- if $node.AZ -}} {{ $n.AZ }} {{- else -}} {{ inc $index }} {{- end }}\"
      version: "{{ $.Descriptor.K8SVersion }}"
---
apiVersion: infrastructure.cluster.x-k8s.io/v1beta1
kind: AzureMachineTemplate
metadata:
  name: "{{ $node.Name }}-md-{{ $index }}"
  namespace: "cluster-{{ $.Descriptor.ClusterID }}"
spec:
  template:
    spec:
      {{- if $node.ExtraVolumes }}
      dataDisks:
        {{- range $index, $vol := $node.ExtraVolumes }}
         - nameSuffix: {{ $vol.Name }}
           {{- if $vol.Type }}
           managedDisk:
            storageAccountType: {{ $vol.Type }}
           {{- end }}
           diskSizeGB: {{ $vol.Size }}
           lun: {{ $index }}
        {{- end }}
      {{- end }}
<<<<<<< HEAD
      {{- if ne $node.NodeImage "" }}
      {{- $nodeImage := split $node.NodeImage "/" }}
      image:
        computeGallery:
          resourceGroup: {{ index $nodeImage 4 }}
          subscriptionID: {{ index $nodeImage 2 }}
          name: {{ index $nodeImage 10 }}
          gallery: {{ index $nodeImage 8 }}
          version: {{ index $nodeImage 12 }}
      {{- end }}
      {{- if $.Descriptor.ControlPlane.Azure.IdentityID }}
=======
      {{- if $.Descriptor.Security.NodesIdentity }}
>>>>>>> 1354a500
      identity: UserAssigned
      userAssignedIdentities:
        - providerID: {{ $.Descriptor.Security.NodesIdentity }}
      {{- end }}
      osDisk:
        {{- if $node.RootVolume.Size }}
        diskSizeGB: {{ $node.RootVolume.Size }}
        {{- end }}
        {{- if $node.RootVolume.Type }}
        managedDisk:
          storageAccountType: {{ $node.RootVolume.Type }}
        {{- end }}
        osType: Linux
      {{- if $node.Spot }}
      spotVMOptions: {}
      {{- end }}
      vmSize: "{{ $node.Size }}"
---
apiVersion: bootstrap.cluster.x-k8s.io/v1beta1
kind: KubeadmConfigTemplate
metadata:
  name: "{{ $node.Name }}-md-{{ $index }}"
  namespace: "cluster-{{ $.Descriptor.ClusterID }}"
spec:
  template:
    spec:
      files:
        {{- if $.DockerRegistries }}
        - content: |
            version = 2
            imports = [\"/etc/containerd/conf.d/*.toml\"]
            [plugins]
              [plugins.\"io.containerd.grpc.v1.cri\"]
                sandbox_image = \"k8s.gcr.io/pause:3.6\"
              [plugins.\"io.containerd.grpc.v1.cri\".containerd.runtimes.runc]
                runtime_type = \"io.containerd.runc.v2\"
              [plugins.\"io.containerd.grpc.v1.cri\".containerd.runtimes.runc.options]
                SystemdCgroup = true
              [plugins.\"io.containerd.grpc.v1.cri\".registry]
                [plugins.\"io.containerd.grpc.v1.cri\".registry.mirrors]
                  [plugins.\"io.containerd.grpc.v1.cri\".registry.mirrors.\"docker.io\"]
                    endpoint = [\"https://registry-1.docker.io\"]
                {{- range $reg := $.DockerRegistries }}
                {{- $url := hostname $reg.url }}
                [plugins.\"io.containerd.grpc.v1.cri\".registry.configs.\"{{ $url }}\".auth]
                  password = \"{{ $reg.pass }}\"
                  username = \"{{ $reg.user }}\"
                {{- end }}
          path: /etc/containerd/config.toml
        {{- end }}
        - contentFrom:
            secret:
              key: worker-node-azure.json
              name: "{{ $node.Name }}-md-{{ $index }}-azure-json"
          owner: root:root
          path: /etc/kubernetes/azure.json
          permissions: \"0644\"
      {{- if $node.ExtraVolumes }}
      diskSetup:
        filesystems:
          {{- range $index, $vol := $node.ExtraVolumes }}
          - device: /dev/disk/azure/scsi1/lun{{ $index }}
            filesystem: ext4
            label: {{ $vol.Label }}
          {{- end }}
        partitions:
          {{- range $index, $vol := $node.ExtraVolumes }}
          - device: /dev/disk/azure/scsi1/lun{{ $index }}
            layout: true
            overwrite: false
            tableType: gpt
          {{- end }}
      mounts:
        {{- range $index, $vol := $node.ExtraVolumes }}
        - - LABEL={{ $vol.Label }}
          - {{ $vol.MountPath }}
        {{- end }}
      {{- end }}
      joinConfiguration:
        nodeRegistration:
          kubeletExtraArgs:
            azure-container-registry-config: /etc/kubernetes/azure.json
            cloud-provider: external
            {{- if $node.Labels }}
            node-labels: \"{{ range $key, $value := $node.Labels }}{{ $key }}={{ $value }},{{- end }}\"
            {{- end }}
            {{- if gt (len $node.Taints) 0 }}
            register-with-taints: \"{{ range $i, $taint := $node.Taints }}{{$taint.Key}}={{$taint.Value}}:{{$taint.Effect}}{{- if ne $i (sub (len $node.Taints) 1) }},{{- end }}{{ end }}\"
            {{- end }}
          name: {{`'{{ ds.meta_data[\"local_hostname\"] }}'`}}
      preKubeadmCommands: []
{{- end }}
{{- end }}<|MERGE_RESOLUTION|>--- conflicted
+++ resolved
@@ -174,7 +174,6 @@
            lun: {{ $index }}
         {{- end }}
       {{- end }}
-<<<<<<< HEAD
       {{- if ne .Descriptor.ControlPlane.NodeImage "" }}
       {{- $nodeImage := split .Descriptor.ControlPlane.NodeImage "/" }}
       image:
@@ -185,10 +184,7 @@
           gallery: {{ index $nodeImage 8 }}
           version: {{ index $nodeImage 12 }}
       {{- end }}
-      {{- if .Descriptor.ControlPlane.Azure.IdentityID }}
-=======
       {{- if .Descriptor.Security.NodesIdentity }}
->>>>>>> 1354a500
       identity: UserAssigned
       userAssignedIdentities:
         - providerID: {{ .Descriptor.Security.NodesIdentity }}
@@ -259,7 +255,6 @@
            lun: {{ $index }}
         {{- end }}
       {{- end }}
-<<<<<<< HEAD
       {{- if ne $node.NodeImage "" }}
       {{- $nodeImage := split $node.NodeImage "/" }}
       image:
@@ -270,10 +265,7 @@
           gallery: {{ index $nodeImage 8 }}
           version: {{ index $nodeImage 12 }}
       {{- end }}
-      {{- if $.Descriptor.ControlPlane.Azure.IdentityID }}
-=======
       {{- if $.Descriptor.Security.NodesIdentity }}
->>>>>>> 1354a500
       identity: UserAssigned
       userAssignedIdentities:
         - providerID: {{ $.Descriptor.Security.NodesIdentity }}
