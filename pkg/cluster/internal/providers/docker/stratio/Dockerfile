--- conflicted
+++ resolved
@@ -6,13 +6,8 @@
 
 # Tools versions
 ENV CLUSTERCTL=v1.4.3
-<<<<<<< HEAD
 ENV CLUSTERAWSADM=v2.1.4
-ENV HELM_VERSION=v3.11.3
-=======
-ENV CLUSTERAWSADM=v2.0.2
 ENV HELM=v3.11.3
->>>>>>> de874112
 
 # Helm charts
 ENV AZUREDISK_CSI_DRIVER_CHART=v1.27.1
@@ -22,13 +17,9 @@
 
 # Cluster-api artifacts
 ENV CAPI_REPO=/root/.cluster-api/local-repository
-<<<<<<< HEAD
 ENV CAPA=v2.1.4
-=======
-ENV CAPA=v2.0.2
 ENV CAPG=v1.3.0
 ENV CAPZ=v1.9.2
->>>>>>> de874112
 
 # Install vim
 RUN apt-get update && apt-get install -y \
