ARG DOCKER_REG=docker.io
ARG IMAGE_VERSION=v1.27.0
FROM ${DOCKER_REG}/kindest/node:${IMAGE_VERSION}

# Init feature gates
ENV CLUSTER_TOPOLOGY=true
ENV CLUSTERCTL_DISABLE_VERSIONCHECK=true

# Tools versions
ENV CLUSTERCTL=v1.5.3
ENV CLUSTERAWSADM=v2.2.1
ENV HELM=v3.13.1

<<<<<<< HEAD
=======
# Helm charts
ENV HELM_EXPERIMENTAL_OCI=1
ENV CLOUD_PROVIDER_AWS_CHART=0.0.8
ENV AWS_LOAD_BALANCER_CONTROLLER_CHART=1.6.2
ENV AWS_EBS_CSI_DRIVER_CHART=v2.20.0
ENV AZUREDISK_CSI_DRIVER_CHART=v1.28.7
ENV AZUREFILE_CSI_DRIVER_CHART=v1.28.7
ENV CLOUD_PROVIDER_AZURE_CHART=v1.28.5
ENV CLUSTER_AUTOSCALER_CHART=9.29.1
ENV TIGERA_OPERATOR_CHART=v3.26.1
ENV CERT_MANAGER_CHART_VERSION=v1.12.3

>>>>>>> 82d1d443
# Cluster-api artifacts
ENV CAPI_REPO=/root/.cluster-api/local-repository
ENV CAPA=v2.2.1
ENV CAPG=v1.6.1
ENV CAPZ=v1.11.4

# Install vim
RUN apt-get update && apt-get install -y \
  vim python3-pip git \
  && rm -rf /var/lib/apt/lists/*

# Add aliases
RUN echo 'alias k="kubectl"' >> ~/.bash_aliases \
    && echo 'alias capi-logs="kubectl -n capi-system logs -f deploy/capi-controller-manager"' >> ~/.bash_aliases \
    && echo 'alias capa-logs="kubectl -n capa-system logs -f deploy/capa-controller-manager"' >> ~/.bash_aliases \
    && echo 'alias capg-logs="kubectl -n capg-system logs -f deploy/capg-controller-manager"' >> ~/.bash_aliases \
    && echo 'alias capz-logs="kubectl -n capz-system logs -f deploy/capz-controller-manager"' >> ~/.bash_aliases \
    && echo 'alias kc-logs="kubectl -n kube-system logs -f deploy/keoscluster-controller-manager"' >> ~/.bash_aliases \
    && echo 'alias kw="kubectl --kubeconfig /kind/worker-cluster.kubeconfig"' >> ~/.bash_aliases

# Download clusterctl
RUN curl -L https://github.com/kubernetes-sigs/cluster-api/releases/download/${CLUSTERCTL}/clusterctl-linux-amd64 -o /usr/local/bin/clusterctl \
    && chmod +x /usr/local/bin/clusterctl

# Download clusterawsadm
RUN curl -L https://github.com/kubernetes-sigs/cluster-api-provider-aws/releases/download/${CLUSTERAWSADM}/clusterawsadm-linux-amd64 -o /usr/local/bin/clusterawsadm \
    && chmod +x /usr/local/bin/clusterawsadm

# Download helm
RUN curl -L https://get.helm.sh/helm-${HELM}-linux-amd64.tar.gz -o /root/helm.tar.gz \
  && tar -xf /root/helm.tar.gz -C /root && mv /root/linux-amd64/helm /usr/local/bin/helm \
  && rm -rf /root/linux-amd64 /root/helm.tar.gz \
  && chmod +x /usr/local/bin/helm \
  && helm plugin install https://github.com/hypnoglow/helm-s3.git
<<<<<<< HEAD
 
# Create helm charts directory
RUN mkdir -p /stratio/helm 
=======

RUN mkdir -p ${CAPI_REPO}/cert-manager/${CERT_MANAGER_CHART_VERSION} \
    && curl -LJ -o ${CAPI_REPO}/cert-manager/${CERT_MANAGER_CHART_VERSION}/cert-manager.crds.yaml  https://github.com/cert-manager/cert-manager/releases/download/v1.13.2/cert-manager.crds.yaml

# Download helm charts
RUN mkdir -p /stratio/helm \
  && for i in $(seq 1 3); do timeout 5 helm pull aws-cloud-controller-manager --version ${CLOUD_PROVIDER_AWS_CHART} --repo https://kubernetes.github.io/cloud-provider-aws --untar --untardir /stratio/helm && break; done \
  && for i in $(seq 1 3); do timeout 5 helm pull aws-load-balancer-controller --version ${AWS_LOAD_BALANCER_CONTROLLER_CHART} --repo https://aws.github.io/eks-charts --untar --untardir /stratio/helm && break; done \
  && for i in $(seq 1 3); do timeout 5 helm pull aws-ebs-csi-driver --version ${AWS_EBS_CSI_DRIVER_CHART} --repo https://kubernetes-sigs.github.io/aws-ebs-csi-driver --untar --untardir /stratio/helm && break; done \
  && for i in $(seq 1 3); do timeout 5 helm pull azuredisk-csi-driver --version ${AZUREDISK_CSI_DRIVER_CHART} --repo https://raw.githubusercontent.com/kubernetes-sigs/azuredisk-csi-driver/master/charts --untar --untardir /stratio/helm && break; done \
  && for i in $(seq 1 3); do timeout 5 helm pull azurefile-csi-driver --version ${AZUREFILE_CSI_DRIVER_CHART} --repo https://raw.githubusercontent.com/kubernetes-sigs/azurefile-csi-driver/master/charts --untar --untardir /stratio/helm && break; done \
  && for i in $(seq 1 3); do timeout 5 helm pull cloud-provider-azure --version ${CLOUD_PROVIDER_AZURE_CHART} --repo https://raw.githubusercontent.com/kubernetes-sigs/cloud-provider-azure/master/helm/repo --untar --untardir /stratio/helm && break; done \
  && for i in $(seq 1 3); do timeout 5 helm pull cluster-autoscaler --version ${CLUSTER_AUTOSCALER_CHART} --repo https://kubernetes.github.io/autoscaler --untar --untardir /stratio/helm && break; done \
  && for i in $(seq 1 3); do timeout 5 helm pull tigera-operator --version ${TIGERA_OPERATOR_CHART} --repo https://docs.projectcalico.org/charts --untar --untardir /stratio/helm && break; done \
  && for i in $(seq 1 3); do timeout 5 helm pull cert-manager --version ${CERT_MANAGER_CHART_VERSION} --repo  https://charts.jetstack.io --untar --untardir /stratio/helm && break; done
>>>>>>> 82d1d443

# Prepare cluster-api private repository
RUN mkdir -p ${CAPI_REPO}/infrastructure-aws/${CAPA} ${CAPI_REPO}/infrastructure-gcp/${CAPG} ${CAPI_REPO}/infrastructure-azure/${CAPZ} ${CAPI_REPO}/cluster-api/${CLUSTERCTL} ${CAPI_REPO}/bootstrap-kubeadm/${CLUSTERCTL} ${CAPI_REPO}/control-plane-kubeadm/${CLUSTERCTL} ${CROSSPLANE_CACHE} \
  && echo "providers:" > /root/.cluster-api/clusterctl.yaml \
  && echo "  - name: aws\n    url: ${CAPI_REPO}/infrastructure-aws/${CAPA}/infrastructure-components.yaml\n    type: InfrastructureProvider" >> /root/.cluster-api/clusterctl.yaml \
  && echo "  - name: gcp\n    url: ${CAPI_REPO}/infrastructure-gcp/${CAPG}/infrastructure-components.yaml\n    type: InfrastructureProvider" >> /root/.cluster-api/clusterctl.yaml \
  && echo "  - name: azure\n    url: ${CAPI_REPO}/infrastructure-azure/${CAPZ}/infrastructure-components.yaml\n    type: InfrastructureProvider" >> /root/.cluster-api/clusterctl.yaml \
  && echo "  - name: kubeadm\n    url: ${CAPI_REPO}/bootstrap-kubeadm/${CLUSTERCTL}/bootstrap-components.yaml\n    type: BootstrapProvider" >> /root/.cluster-api/clusterctl.yaml \
  && echo "  - name: kubeadm\n    url: ${CAPI_REPO}/control-plane-kubeadm/${CLUSTERCTL}/control-plane-components.yaml\n    type: ControlPlaneProvider" >> /root/.cluster-api/clusterctl.yaml \
  && echo "  - name: cluster-api\n    url: ${CAPI_REPO}/cluster-api/${CLUSTERCTL}/core-components.yaml\n    type: CoreProvider" >> /root/.cluster-api/clusterctl.yaml

# Download cluster-api artifacts
RUN for i in metadata.yaml infrastructure-components.yaml; do \
      curl -L https://github.com/kubernetes-sigs/cluster-api-provider-aws/releases/download/${CAPA}/${i} -o ${CAPI_REPO}/infrastructure-aws/${CAPA}/${i} \
      && curl -L https://github.com/kubernetes-sigs/cluster-api-provider-gcp/releases/download/${CAPG}/${i} -o ${CAPI_REPO}/infrastructure-gcp/${CAPG}/${i} \
      && curl -L https://github.com/kubernetes-sigs/cluster-api-provider-azure/releases/download/${CAPZ}/${i} -o ${CAPI_REPO}/infrastructure-azure/${CAPZ}/${i}; done

RUN curl -L  https://github.com/kubernetes-sigs/cluster-api/releases/download/${CLUSTERCTL}/core-components.yaml -o ${CAPI_REPO}/cluster-api/${CLUSTERCTL}/core-components.yaml \
    && curl -L https://github.com/kubernetes-sigs/cluster-api/releases/download/${CLUSTERCTL}/bootstrap-components.yaml -o ${CAPI_REPO}/bootstrap-kubeadm/${CLUSTERCTL}/bootstrap-components.yaml \
    && curl -L https://github.com/kubernetes-sigs/cluster-api/releases/download/${CLUSTERCTL}/control-plane-components.yaml -o ${CAPI_REPO}/control-plane-kubeadm/${CLUSTERCTL}/control-plane-components.yaml \
    && curl -L https://github.com/kubernetes-sigs/cluster-api/releases/download/${CLUSTERCTL}/metadata.yaml -o ${CAPI_REPO}/cluster-api/${CLUSTERCTL}/metadata.yaml \
    && cp ${CAPI_REPO}/cluster-api/${CLUSTERCTL}/metadata.yaml ${CAPI_REPO}/bootstrap-kubeadm/${CLUSTERCTL}/metadata.yaml \
    && cp ${CAPI_REPO}/cluster-api/${CLUSTERCTL}/metadata.yaml ${CAPI_REPO}/control-plane-kubeadm/${CLUSTERCTL}/metadata.yaml<|MERGE_RESOLUTION|>--- conflicted
+++ resolved
@@ -11,21 +11,6 @@
 ENV CLUSTERAWSADM=v2.2.1
 ENV HELM=v3.13.1
 
-<<<<<<< HEAD
-=======
-# Helm charts
-ENV HELM_EXPERIMENTAL_OCI=1
-ENV CLOUD_PROVIDER_AWS_CHART=0.0.8
-ENV AWS_LOAD_BALANCER_CONTROLLER_CHART=1.6.2
-ENV AWS_EBS_CSI_DRIVER_CHART=v2.20.0
-ENV AZUREDISK_CSI_DRIVER_CHART=v1.28.7
-ENV AZUREFILE_CSI_DRIVER_CHART=v1.28.7
-ENV CLOUD_PROVIDER_AZURE_CHART=v1.28.5
-ENV CLUSTER_AUTOSCALER_CHART=9.29.1
-ENV TIGERA_OPERATOR_CHART=v3.26.1
-ENV CERT_MANAGER_CHART_VERSION=v1.12.3
-
->>>>>>> 82d1d443
 # Cluster-api artifacts
 ENV CAPI_REPO=/root/.cluster-api/local-repository
 ENV CAPA=v2.2.1
@@ -60,27 +45,9 @@
   && rm -rf /root/linux-amd64 /root/helm.tar.gz \
   && chmod +x /usr/local/bin/helm \
   && helm plugin install https://github.com/hypnoglow/helm-s3.git
-<<<<<<< HEAD
  
 # Create helm charts directory
 RUN mkdir -p /stratio/helm 
-=======
-
-RUN mkdir -p ${CAPI_REPO}/cert-manager/${CERT_MANAGER_CHART_VERSION} \
-    && curl -LJ -o ${CAPI_REPO}/cert-manager/${CERT_MANAGER_CHART_VERSION}/cert-manager.crds.yaml  https://github.com/cert-manager/cert-manager/releases/download/v1.13.2/cert-manager.crds.yaml
-
-# Download helm charts
-RUN mkdir -p /stratio/helm \
-  && for i in $(seq 1 3); do timeout 5 helm pull aws-cloud-controller-manager --version ${CLOUD_PROVIDER_AWS_CHART} --repo https://kubernetes.github.io/cloud-provider-aws --untar --untardir /stratio/helm && break; done \
-  && for i in $(seq 1 3); do timeout 5 helm pull aws-load-balancer-controller --version ${AWS_LOAD_BALANCER_CONTROLLER_CHART} --repo https://aws.github.io/eks-charts --untar --untardir /stratio/helm && break; done \
-  && for i in $(seq 1 3); do timeout 5 helm pull aws-ebs-csi-driver --version ${AWS_EBS_CSI_DRIVER_CHART} --repo https://kubernetes-sigs.github.io/aws-ebs-csi-driver --untar --untardir /stratio/helm && break; done \
-  && for i in $(seq 1 3); do timeout 5 helm pull azuredisk-csi-driver --version ${AZUREDISK_CSI_DRIVER_CHART} --repo https://raw.githubusercontent.com/kubernetes-sigs/azuredisk-csi-driver/master/charts --untar --untardir /stratio/helm && break; done \
-  && for i in $(seq 1 3); do timeout 5 helm pull azurefile-csi-driver --version ${AZUREFILE_CSI_DRIVER_CHART} --repo https://raw.githubusercontent.com/kubernetes-sigs/azurefile-csi-driver/master/charts --untar --untardir /stratio/helm && break; done \
-  && for i in $(seq 1 3); do timeout 5 helm pull cloud-provider-azure --version ${CLOUD_PROVIDER_AZURE_CHART} --repo https://raw.githubusercontent.com/kubernetes-sigs/cloud-provider-azure/master/helm/repo --untar --untardir /stratio/helm && break; done \
-  && for i in $(seq 1 3); do timeout 5 helm pull cluster-autoscaler --version ${CLUSTER_AUTOSCALER_CHART} --repo https://kubernetes.github.io/autoscaler --untar --untardir /stratio/helm && break; done \
-  && for i in $(seq 1 3); do timeout 5 helm pull tigera-operator --version ${TIGERA_OPERATOR_CHART} --repo https://docs.projectcalico.org/charts --untar --untardir /stratio/helm && break; done \
-  && for i in $(seq 1 3); do timeout 5 helm pull cert-manager --version ${CERT_MANAGER_CHART_VERSION} --repo  https://charts.jetstack.io --untar --untardir /stratio/helm && break; done
->>>>>>> 82d1d443
 
 # Prepare cluster-api private repository
 RUN mkdir -p ${CAPI_REPO}/infrastructure-aws/${CAPA} ${CAPI_REPO}/infrastructure-gcp/${CAPG} ${CAPI_REPO}/infrastructure-azure/${CAPZ} ${CAPI_REPO}/cluster-api/${CLUSTERCTL} ${CAPI_REPO}/bootstrap-kubeadm/${CLUSTERCTL} ${CAPI_REPO}/control-plane-kubeadm/${CLUSTERCTL} ${CROSSPLANE_CACHE} \
