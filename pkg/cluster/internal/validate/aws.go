/*
Copyright 2019 The Kubernetes Authors.

Licensed under the Apache License, Version 2.0 (the "License");
you may not use this file except in compliance with the License.
You may obtain a copy of the License at

    http://www.apache.org/licenses/LICENSE-2.0

Unless required by applicable law or agreed to in writing, software
distributed under the License is distributed on an "AS IS" BASIS,
WITHOUT WARRANTIES OR CONDITIONS OF ANY KIND, either express or implied.
See the License for the specific language governing permissions and
limitations under the License.
*/

package validate

import (
	"context"
	"fmt"
	"net"
	"reflect"
	"regexp"
	"strconv"
	"strings"

	"github.com/apparentlymart/go-cidr/cidr"
	"github.com/aws/aws-sdk-go-v2/aws"
	"github.com/aws/aws-sdk-go-v2/service/ec2"
	"github.com/aws/aws-sdk-go-v2/service/ec2/types"
	"golang.org/x/exp/slices"
	"sigs.k8s.io/kind/pkg/commons"
	"sigs.k8s.io/kind/pkg/errors"
)

const (
	cidrSizeMax = 65536
	cidrSizeMin = 16
)

var AWSVolumes = []string{"io1", "io2", "gp2", "gp3", "sc1", "st1", "standard", "sbp1", "sbg1"}
var isAWSNodeImage = regexp.MustCompile(`^ami-\w+$`).MatchString
var AWSNodeImageFormat = "ami-[IMAGE_ID]"

func validateAWS(spec commons.KeosSpec, providerSecrets map[string]string) error {
	var err error
	var ctx = context.TODO()

	cfg, err := commons.AWSGetConfig(ctx, providerSecrets, spec.Region)
	if err != nil {
		return err
	}

	regions, err := getAWSRegions(cfg)
	if err != nil {
		return err
	}
	if !commons.Contains(regions, spec.Region) {
		return errors.New("spec.region: " + spec.Region + " region does not exist")
	}

	azs, err := getAWSAzs(ctx, cfg, spec.Region)
	if err != nil {
		return err
	}

	if (spec.StorageClass != commons.StorageClass{}) {
		if err = validateAWSStorageClass(spec.StorageClass, spec.WorkerNodes); err != nil {
			return errors.Wrap(err, "spec.storageclass: Invalid value")
		}
	}

	if !reflect.ValueOf(spec.Networks).IsZero() {
		if err = validateAWSNetwork(ctx, cfg, spec); err != nil {
			return errors.Wrap(err, "spec.networks: Invalid value")
		}
	}

	for i, dr := range spec.DockerRegistries {
		if dr.Type != "ecr" && dr.Type != "generic" {
			return errors.New("spec.docker_registries[" + strconv.Itoa(i) + "]: Invalid value: \"type\": only 'ecr' or 'generic' are supported in aws clusters")
		}
	}

	if !spec.ControlPlane.Managed {
		if spec.ControlPlane.NodeImage != "" {
			if !isAWSNodeImage(spec.ControlPlane.NodeImage) {
				return errors.New("spec.control_plane: Invalid value: \"node_image\": must have the format " + AWSNodeImageFormat)
			}
		}
		if err := validateAWSInstanceType(cfg, spec.ControlPlane.Size); err != nil {
			return errors.New("spec.control_plane.size: " + spec.ControlPlane.Size + " does not exists in AWS instance types")
		}
		if err := validateVolumeType(spec.ControlPlane.RootVolume.Type, AWSVolumes); err != nil {
			return errors.Wrap(err, "spec.control_plane.root_volume: Invalid value: \"type\"")
		}

		for i, ev := range spec.ControlPlane.ExtraVolumes {
			if ev.DeviceName == "" {
				return errors.New("spec.control_plane.extra_volumes[" + strconv.Itoa(i) + "]: Invalid value: \"device_name\": is required")
			}
			if err := validateVolumeType(ev.Type, AWSVolumes); err != nil {
				return errors.Wrap(err, "spec.control_plane.extra_volumes["+strconv.Itoa(i)+"]: Invalid value: \"type\"")
			}
			for j, ev2 := range spec.ControlPlane.ExtraVolumes {
				if i != j {
					if ev.DeviceName == ev2.DeviceName {
						return errors.New("spec.control_plane.extra_volumes[" + strconv.Itoa(i) + "]: Invalid value: \"device_name\": is duplicated")
					}
				}
			}
		}
	}

	for _, wn := range spec.WorkerNodes {
		if wn.NodeImage != "" {
			if !isAWSNodeImage(wn.NodeImage) {
				return errors.New("spec.worker_nodes." + wn.Name + ": \"node_image\": must have the format " + AWSNodeImageFormat)
			}
		}
		if wn.AZ != "" {
			if len(azs) > 0 {
				if !commons.Contains(azs, wn.AZ) {
					return errors.New(wn.AZ + " does not exist in this region, azs: " + fmt.Sprint(azs))
				}
			}
		}
		if wn.Size != "" {
			if err := validateAWSInstanceType(cfg, wn.Size); err != nil {
				return errors.New("spec.worker_nodes." + wn.Name + ".size: " + wn.Size + " does not exists in AWS instance types")
			}
		}
		if err := validateVolumeType(wn.RootVolume.Type, AWSVolumes); err != nil {
			return errors.Wrap(err, "spec.worker_nodes."+wn.Name+".root_volume: Invalid value: \"type\"")
		}
		for i, ev := range wn.ExtraVolumes {
			if ev.DeviceName == "" {
				return errors.New("spec.worker_nodes." + wn.Name + ".extra_volumes[" + strconv.Itoa(i) + "]: Invalid value: \"device_name\": is required")
			}
			if err := validateVolumeType(ev.Type, AWSVolumes); err != nil {
				return errors.Wrap(err, "spec.worker_nodes."+wn.Name+".extra_volumes["+strconv.Itoa(i)+"]: Invalid value: \"type\"")
			}
			for j, ev2 := range spec.ControlPlane.ExtraVolumes {
				if i != j {
					if ev.DeviceName == ev2.DeviceName {
						return errors.New("spec.worker_nodes." + wn.Name + ".extra_volumes[" + strconv.Itoa(i) + "]: Invalid value: \"device_name\": is duplicated")
					}
				}
			}
		}
	}

	return nil
}

func validateAWSNetwork(ctx context.Context, cfg aws.Config, spec commons.KeosSpec) error {
	var err error
	if spec.Networks.PodsCidrBlock != "" {
		if spec.ControlPlane.Managed {
			if err = validateAWSPodsNetwork(spec.Networks.PodsCidrBlock); err != nil {
				return err
			}
		}
	} else {
		if len(spec.Networks.PodsSubnets) > 0 {
			return errors.New("\"pods_cidr\": is required when \"pods_subnets\" is set")
		}
	}
	if spec.Networks.VPCID != "" {
		vpcs, _ := getAWSVPCs(cfg)
		if len(vpcs) > 0 && !commons.Contains(vpcs, spec.Networks.VPCID) {
			return errors.New("\"vpc_id\": " + spec.Networks.VPCID + " does not exist")
		}
		if len(spec.Networks.Subnets) == 0 {
			return errors.New("\"subnets\": are required when \"vpc_id\" is set")
		} else {
			subnets, _ := getAWSSubnets(spec.Networks.VPCID, cfg)
			if len(subnets) > 0 {
				for _, subnet := range spec.Networks.Subnets {
					if !commons.Contains(subnets, subnet.SubnetId) {
						return errors.New("\"subnets\": " + subnet.SubnetId + " does not belong to vpc with id: " + spec.Networks.VPCID)
					}
				}
			}
		}
	} else {
		if len(spec.Networks.Subnets) > 0 {
			return errors.New("\"vpc_id\": is required when \"subnets\" is set")
		}
		if len(spec.Networks.PodsSubnets) > 0 {
			return errors.New("\"vpc_id\": is required when \"pods_subnets\" is set")
		}
	}
	if len(spec.Networks.Subnets) > 0 {
		for _, s := range spec.Networks.Subnets {
			if s.SubnetId == "" {
				return errors.New("\"subnet_id\": is required")
			}
		}
		if err = validateAWSAZs(ctx, cfg, spec); err != nil {
			return err
		}
	}
	return nil
}

func validateAWSPodsNetwork(podsNetwork string) error {
	// Minimum cidr range: 100.64.0.0/10
	validRange1 := net.IPNet{
		IP:   net.ParseIP("100.64.0.0"),
		Mask: net.IPv4Mask(255, 192, 0, 0),
	}
	// Maximum cidr range: 198.19.0.0/16
	validRange2 := net.IPNet{
		IP:   net.ParseIP("198.19.0.0"),
		Mask: net.IPv4Mask(255, 255, 0, 0),
	}

	_, ipv4Net, err := net.ParseCIDR(podsNetwork)
	if err != nil {
		return errors.New("\"pods_cidr\": CIDR block must be a valid IPv4 CIDR block")
	}

	cidrSize := cidr.AddressCount(ipv4Net)
	if cidrSize > cidrSizeMax || cidrSize < cidrSizeMin {
		return errors.New("\"pods_cidr\": CIDR block sizes must be between a /16 and /28 netmask")
	}

	start, end := cidr.AddressRange(ipv4Net)
	if (!validRange1.Contains(start) || !validRange1.Contains(end)) && (!validRange2.Contains(start) || !validRange2.Contains(end)) {
		return errors.New("\"pods_cidr\": CIDR block must be between " + validRange1.String() + " and " + validRange2.String())
	}
	return nil
}

func getAWSRegions(config aws.Config) ([]string, error) {
	regions := []string{}

	// Use a default region to authenticate
	config.Region = *aws.String("eu-west-1")

	client := ec2.NewFromConfig(config)

	// Describe regions
	describeRegionsOpts := &ec2.DescribeRegionsInput{}
	output, err := client.DescribeRegions(context.Background(), describeRegionsOpts)
	if err != nil {
		return nil, err
	}

	// Extract region names
	for _, region := range output.Regions {
		regions = append(regions, *region.RegionName)
	}

	return regions, nil
}

func getAWSVPCs(config aws.Config) ([]string, error) {
	vpcs := []string{}

	client := ec2.NewFromConfig(config)
	DescribeVpcOpts := &ec2.DescribeVpcsInput{}
	output, err := client.DescribeVpcs(context.Background(), DescribeVpcOpts)
	if err != nil {
		return []string{}, err
	}
	for _, vpc := range output.Vpcs {
		vpcs = append(vpcs, *vpc.VpcId)
	}
	return vpcs, nil
}

func getAWSSubnets(vpcId string, config aws.Config) ([]string, error) {
	subnets := []string{}

	client := ec2.NewFromConfig(config)
	vpc_id_filterName := "vpc-id"
	DescribeSubnetOpts := &ec2.DescribeSubnetsInput{
		Filters: []types.Filter{
			{
				Name:   &vpc_id_filterName,
				Values: []string{vpcId},
			},
		},
	}
	output, err := client.DescribeSubnets(context.Background(), DescribeSubnetOpts)
	if err != nil {
		return []string{}, err
	}
	for _, subnet := range output.Subnets {
		subnets = append(subnets, *subnet.SubnetId)
	}
	return subnets, nil
}

func validateAWSStorageClass(sc commons.StorageClass, wn commons.WorkerNodes) error {
	var err error
	var isKeyValid = regexp.MustCompile(`^arn:aws:kms:[a-zA-Z0-9-]+:\d{12}:key/[\w-]+$`).MatchString
	var AWSFSTypes = []string{"xfs", "ext3", "ext4", "ext2"}
	var AWSSCFields = []string{"Type", "FsType", "Labels", "AllowAutoIOPSPerGBIncrease", "BlockExpress", "BlockSize", "Iops", "IopsPerGB", "Encrypted", "KmsKeyId", "Throughput"}
	var AWSSCYamlFields = []string{"type", "fsType", "Labels", "allowAutoIOPSPerGBIncrease", "blockExpress", "blockSize", "iops", "iopsPerGB", "encrypted", "kmsKeyId", "throughput"}
	var typesSupportedForIOPS = []string{"io1", "io2", "gp3"}
	var iopsValue string
	var iopsKey string

	// Validate fields
	fields := getFieldNames(sc.Parameters)
	for _, f := range fields {
		if !commons.Contains(AWSSCFields, f) {
			return errors.New("\"parameters\": unsupported " + f + ", supported fields: " + fmt.Sprint(strings.Join(AWSSCYamlFields, ", ")))
		}
	}
	// Validate class
	if sc.Class != "" && sc.Parameters != (commons.SCParameters{}) {
		return errors.New("\"class\": cannot be set when \"parameters\" is set")
	}
	// Validate type
	if sc.Parameters.Type != "" && !commons.Contains(AWSVolumes, sc.Parameters.Type) {
		return errors.New("\"type\": unsupported " + sc.Parameters.Type + ", supported types: " + fmt.Sprint(strings.Join(AWSVolumes, ", ")))
	}
	// Validate encryptionKey format
	if sc.EncryptionKey != "" {
		if sc.Parameters != (commons.SCParameters{}) {
			return errors.New("\"encryptionKey\": cannot be set when \"parameters\" is set")
		}
		if !isKeyValid(sc.EncryptionKey) {
			return errors.New("\"encryptionKey\": it must have the format arn:aws:kms:[REGION]:[ACCOUNT_ID]:key/[KEY_ID]")
		}
	}
	// Validate diskEncryptionSetID format
	if sc.Parameters.KmsKeyId != "" {
		if !isKeyValid(sc.Parameters.KmsKeyId) {
			return errors.New("\"kmsKeyId\": it must have the format arn:aws:kms:[REGION]:[ACCOUNT_ID]:key/[KEY_ID]")
		}
		if sc.Parameters.Encrypted != "true" {
			return errors.New("\"kmsKeyId\": cannot be set when \"parameters.encrypted\" is not set to true")
		}
	}
	// Validate fsType
	if sc.Parameters.FsType != "" && !commons.Contains(AWSFSTypes, sc.Parameters.FsType) {
		return errors.New("\fsType\": unsupported " + sc.Parameters.FsType + ", supported types: " + fmt.Sprint(strings.Join(AWSFSTypes, ", ")))
	}
	// Validate iops
	if sc.Parameters.Iops != "" {
		iopsValue = sc.Parameters.Iops
		iopsKey = "iops"
	}
	if sc.Parameters.IopsPerGB != "" {
		iopsValue = sc.Parameters.IopsPerGB
		iopsKey = "iopsPerGB"
	}
	if iopsValue != "" && sc.Parameters.Type != "" && !slices.Contains(typesSupportedForIOPS, sc.Parameters.Type) {
		return errors.New(iopsKey + " only can be specified for " + fmt.Sprint(strings.Join(typesSupportedForIOPS, ", ")) + " types")
	}
	if iopsValue != "" {
		iops, err := strconv.Atoi(iopsValue)
		if err != nil {
			return errors.New("invalid " + iopsKey + " parameter. It must be a number in string format")
		}
		if (sc.Class == "standard" && sc.Parameters.Type == "") || sc.Parameters.Type == "gp3" {
			if iops < 3000 || iops > 16000 {
				return errors.New("invalid " + iopsKey + " parameter. It must be greater than 3000 and lower than 16000 for gp3 type")
			}
		}
		if (sc.Class == "premium" && sc.Parameters.Type == "") || sc.Parameters.Type == "io1" || sc.Parameters.Type == "io2" {
			if iops < 16000 || iops > 64000 {
				return errors.New("invalid " + iopsKey + " parameter. It must be greater than 16000 and lower than 64000 for io1 and io2 types")
			}
		}
	}
	// Validate labels
	if sc.Parameters.Labels != "" {
		if err = validateLabel(sc.Parameters.Labels); err != nil {
			return errors.Wrap(err, "invalid labels")
		}
	}
	return nil
}

<<<<<<< HEAD
func validateAWSInstanceType(cfg aws.Config, instanceType string) error {

	client := ec2.NewFromConfig(cfg)

	// Call DescribeInstanceTypes API to get details about the instance type
	diti := &ec2.DescribeInstanceTypesInput{
		InstanceTypes: []types.InstanceType{types.InstanceType(instanceType)},
	}

	_, err := client.DescribeInstanceTypes(context.TODO(), diti)
	if err != nil {
		return err
	}

	return nil
}

func validateAWSAZs(ctx context.Context, cfg aws.Config, spec commons.Spec) error {
=======
func validateAWSAZs(ctx context.Context, cfg aws.Config, spec commons.KeosSpec) error {
>>>>>>> 471a0fbf
	var err error
	var azs []string

	svc := ec2.NewFromConfig(cfg)
	if len(spec.Networks.Subnets) > 0 {
		azs, err = commons.AWSGetPrivateAZs(ctx, svc, spec.Networks.Subnets)
		if err != nil {
			return err
		}
		if len(azs) < 3 {
			return errors.New("insufficient Availability Zones in region " + spec.Region + ". Please add at least 3 private subnets in different Availability Zones")
		}
	} else {
		azs, err = commons.AWSGetAZs(ctx, svc)
		if err != nil {
			return err
		}
		if len(azs) < 3 {
			return errors.New("insufficient Availability Zones in region " + spec.Region + ". Must have at least 3")
		}
	}

	for _, node := range spec.WorkerNodes {
		if node.ZoneDistribution == "unbalanced" && node.AZ != "" {
			if !slices.Contains(azs, node.AZ) {
				return errors.New("worker node " + node.Name + " whose AZ is defined in " + node.AZ + " must match with the AZs associated to the defined subnets in descriptor")
			}
		}
	}

	return nil
}

func getAWSAzs(ctx context.Context, cfg aws.Config, region string) ([]string, error) {
	var azs []string
	svc := ec2.NewFromConfig(cfg)
	result, err := svc.DescribeAvailabilityZones(ctx, &ec2.DescribeAvailabilityZonesInput{})
	if err != nil {
		return nil, err
	}
	for _, az := range result.AvailabilityZones {
		if *az.RegionName == region {
			azs = append(azs, *az.ZoneName)
		}
	}
	return azs, nil
}<|MERGE_RESOLUTION|>--- conflicted
+++ resolved
@@ -379,7 +379,6 @@
 	return nil
 }
 
-<<<<<<< HEAD
 func validateAWSInstanceType(cfg aws.Config, instanceType string) error {
 
 	client := ec2.NewFromConfig(cfg)
@@ -398,9 +397,6 @@
 }
 
 func validateAWSAZs(ctx context.Context, cfg aws.Config, spec commons.Spec) error {
-=======
-func validateAWSAZs(ctx context.Context, cfg aws.Config, spec commons.KeosSpec) error {
->>>>>>> 471a0fbf
 	var err error
 	var azs []string
 
